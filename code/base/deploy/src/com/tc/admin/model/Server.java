/*
 * All content copyright (c) 2003-2008 Terracotta, Inc., except as may otherwise be noted in a separate copyright
 * notice. All rights reserved.
 */
package com.tc.admin.model;

import org.apache.commons.httpclient.auth.AuthScope;

import com.tc.admin.ConnectionContext;
import com.tc.admin.ConnectionListener;
import com.tc.admin.ServerConnectionManager;
import com.tc.admin.common.ExceptionHelper;
import com.tc.admin.common.MBeanServerInvocationProxy;
import com.tc.config.schema.L2Info;
import com.tc.config.schema.ServerGroupInfo;
import com.tc.management.beans.L2DumperMBean;
import com.tc.management.beans.L2MBeanNames;
import com.tc.management.beans.LockStatisticsMonitorMBean;
import com.tc.management.beans.TCServerInfoMBean;
import com.tc.management.beans.object.ObjectManagementMonitorMBean;
import com.tc.management.beans.object.ServerDBBackupMBean;
import com.tc.management.lock.stats.LockSpec;
import com.tc.object.ObjectID;
import com.tc.objectserver.api.GCStats;
import com.tc.objectserver.api.NoSuchObjectException;
import com.tc.objectserver.mgmt.LogicalManagedObjectFacade;
import com.tc.objectserver.mgmt.ManagedObjectFacade;
import com.tc.objectserver.mgmt.MapEntryFacade;
import com.tc.operatorevent.TerracottaOperatorEvent;
import com.tc.statistics.StatisticData;
import com.tc.statistics.beans.StatisticsLocalGathererMBean;
import com.tc.statistics.beans.StatisticsMBeanNames;
import com.tc.statistics.config.DSOStatisticsConfig;
import com.tc.stats.DSOClassInfo;
import com.tc.stats.DSOMBean;
import com.tc.stats.DSORootMBean;
import com.tc.util.ProductInfo;

import java.beans.PropertyChangeEvent;
import java.beans.PropertyChangeListener;
import java.io.ByteArrayInputStream;
import java.io.IOException;
import java.lang.reflect.UndeclaredThrowableException;
import java.net.ConnectException;
import java.net.UnknownHostException;
import java.text.MessageFormat;
import java.util.ArrayList;
import java.util.Arrays;
import java.util.Collection;
import java.util.Collections;
import java.util.HashMap;
import java.util.HashSet;
import java.util.Iterator;
import java.util.List;
import java.util.Map;
import java.util.Set;
import java.util.concurrent.ConcurrentHashMap;
import java.util.concurrent.TimeUnit;
import java.util.zip.ZipInputStream;

import javax.management.AttributeChangeNotification;
import javax.management.InstanceNotFoundException;
import javax.management.ListenerNotFoundException;
import javax.management.MBeanServerNotification;
import javax.management.Notification;
import javax.management.NotificationListener;
import javax.management.ObjectName;
import javax.management.QueryExp;
import javax.management.remote.JMXConnector;
import javax.naming.CommunicationException;
import javax.naming.ServiceUnavailableException;
import javax.swing.JOptionPane;
import javax.swing.event.EventListenerList;

public class Server extends BaseClusterNode implements IServer, NotificationListener, ManagedObjectFacadeProvider,
    PropertyChangeListener {
  protected IClusterModel                 clusterModel;
  protected IServerGroup                  serverGroup;
  protected final ServerConnectionManager connectManager;
  protected boolean                       connected;
  protected Set<ObjectName>               readySet;
  protected boolean                       ready;
  protected List<DSOClient>               clients;
  protected Map<ObjectName, DSOClient>    clientMap;
  private ClientChangeListener            clientChangeListener;
  protected EventListenerList             listenerList;
  protected List<DSOClient>               pendingClients;
  protected Exception                     connectException;
  protected TCServerInfoMBean             serverInfoBean;
  protected L2DumperMBean                 serverDumperBean;
  protected DSOMBean                      dsoBean;
  protected ObjectManagementMonitorMBean  objectManagementMonitorBean;
  protected boolean                       serverDBBackupSupported;
  protected ServerDBBackupMBean           serverDBBackupBean;
  protected ProductVersion                productInfo;
  protected List<IBasicObject>            roots;
  protected Map<ObjectName, IBasicObject> rootMap;
  protected LogListener                   logListener;
  protected long                          startTime;
  protected long                          activateTime;
  protected String                        persistenceMode;
  protected String                        failoverMode;
  protected Integer                       jmxPort;
  protected Integer                       dsoListenPort;
  protected Integer                       dsoGroupPort;

  protected LockStatisticsMonitorMBean    lockProfilerBean;
  protected boolean                       lockProfilingSupported;
  protected int                           lockProfilerTraceDepth;
  protected Boolean                       lockProfilingEnabled;

  private StatisticsLocalGathererMBean    clusterStatsBean;
  private boolean                         clusterStatsSupported;

  private static final PolledAttribute    PA_CPU_USAGE                         = new PolledAttribute(
                                                                                                     L2MBeanNames.TC_SERVER_INFO,
                                                                                                     POLLED_ATTR_CPU_USAGE);
  private static final PolledAttribute    PA_USED_MEMORY                       = new PolledAttribute(
                                                                                                     L2MBeanNames.TC_SERVER_INFO,
                                                                                                     POLLED_ATTR_USED_MEMORY);
  private static final PolledAttribute    PA_MAX_MEMORY                        = new PolledAttribute(
                                                                                                     L2MBeanNames.TC_SERVER_INFO,
                                                                                                     POLLED_ATTR_MAX_MEMORY);
  private static final PolledAttribute    PA_OBJECT_FLUSH_RATE                 = new PolledAttribute(L2MBeanNames.DSO,
                                                                                                     POLLED_ATTR_OBJECT_FLUSH_RATE);
  private static final PolledAttribute    PA_OBJECT_FAULT_RATE                 = new PolledAttribute(L2MBeanNames.DSO,
                                                                                                     POLLED_ATTR_OBJECT_FAULT_RATE);
  private static final PolledAttribute    PA_TRANSACTION_RATE                  = new PolledAttribute(L2MBeanNames.DSO,
                                                                                                     POLLED_ATTR_TRANSACTION_RATE);
  private static final PolledAttribute    PA_CACHE_MISS_RATE                   = new PolledAttribute(L2MBeanNames.DSO,
                                                                                                     POLLED_ATTR_CACHE_MISS_RATE);
  private static final PolledAttribute    PA_ONHEAP_FAULT_RATE                 = new PolledAttribute(L2MBeanNames.DSO,
                                                                                                     POLLED_ATTR_ONHEAP_FAULT_RATE);
  private static final PolledAttribute    PA_ONHEAP_FLUSH_RATE                 = new PolledAttribute(L2MBeanNames.DSO,
                                                                                                     POLLED_ATTR_ONHEAP_FLUSH_RATE);
  private static final PolledAttribute    PA_OFFHEAP_FAULT_RATE                = new PolledAttribute(L2MBeanNames.DSO,
                                                                                                     POLLED_ATTR_OFFHEAP_FAULT_RATE);
  private static final PolledAttribute    PA_OFFHEAP_FLUSH_RATE                = new PolledAttribute(L2MBeanNames.DSO,
                                                                                                     POLLED_ATTR_OFFHEAP_FLUSH_RATE);
  private static final PolledAttribute    PA_LIVE_OBJECT_COUNT                 = new PolledAttribute(L2MBeanNames.DSO,
                                                                                                     POLLED_ATTR_LIVE_OBJECT_COUNT);
  private static final PolledAttribute    PA_LOCK_RECALL_RATE                  = new PolledAttribute(L2MBeanNames.DSO,
                                                                                                     POLLED_ATTR_LOCK_RECALL_RATE);
  private static final PolledAttribute    PA_BROADCAST_RATE                    = new PolledAttribute(L2MBeanNames.DSO,
                                                                                                     POLLED_ATTR_BROADCAST_RATE);
  private static final PolledAttribute    PA_TRANSACTION_SIZE_RATE             = new PolledAttribute(L2MBeanNames.DSO,
                                                                                                     POLLED_ATTR_TRANSACTION_SIZE_RATE);
  private static final PolledAttribute    PA_PENDING_TRANSACTIONS_COUNT        = new PolledAttribute(L2MBeanNames.DSO,
                                                                                                     POLLED_ATTR_PENDING_TRANSACTIONS_COUNT);
  private static final PolledAttribute    PA_CACHED_OBJECT_COUNT               = new PolledAttribute(L2MBeanNames.DSO,
                                                                                                     POLLED_ATTR_CACHED_OBJECT_COUNT);
  private static final PolledAttribute    PA_OFFHEAP_OBJECT_CACHED_COUNT       = new PolledAttribute(L2MBeanNames.DSO,
                                                                                                     POLLED_ATTR_OFFHEAP_OBJECT_CACHED_COUNT);
  private static final PolledAttribute    PA_POLLED_ATTR_OFFHEAP_MAX_MEMORY    = new PolledAttribute(L2MBeanNames.DSO,
                                                                                                     POLLED_ATTR_OFFHEAP_MAX_MEMORY);
  private static final PolledAttribute    PA_POLLED_ATTR_OFFHEAP_USED_MEMORY   = new PolledAttribute(L2MBeanNames.DSO,
                                                                                                     POLLED_ATTR_OFFHEAP_USED_MEMORY);
  private static final PolledAttribute    PA_POLLED_ATTR_OFFHEAP_MAP_MEMORY    = new PolledAttribute(L2MBeanNames.DSO,
                                                                                                     POLLED_ATTR_OFFHEAP_MAP_MEMORY);
  private static final PolledAttribute    PA_POLLED_ATTR_OFFHEAP_OBJECT_MEMORY = new PolledAttribute(L2MBeanNames.DSO,
                                                                                                     POLLED_ATTR_OFFHEAP_OBJECT_MEMORY);

  public Server(IClusterModel clusterModel) {
    this(clusterModel, ConnectionContext.DEFAULT_HOST, ConnectionContext.DEFAULT_PORT,
         ConnectionContext.DEFAULT_AUTO_CONNECT);
  }

  public Server(IClusterModel clusterModel, String host, int jmxPort, boolean autoConnect) {
    this.clusterModel = clusterModel;
    ConnectionManagerListener cml = new ConnectionManagerListener();
    connectManager = new ServerConnectionManager(host, jmxPort, false, cml);
    if (autoConnect) {
      refreshCachedCredentials();
    }
    init();
    connectManager.setAutoConnect(autoConnect);
  }

  public Server(IClusterModel clusterModel, IServerGroup serverGroup, L2Info l2Info) {
    super();
    this.clusterModel = clusterModel;
    this.serverGroup = serverGroup;
    ConnectionManagerListener cml = new ConnectionManagerListener();
    connectManager = new ServerConnectionManager(l2Info, false, cml);
    init();
    if (serverGroup != null) {
      serverGroup.addPropertyChangeListener(this);
    }
    connectManager.setAutoConnect(true);
  }

  public IClusterModel getClusterModel() {
    return clusterModel;
  }

  public IServerGroup getServerGroup() {
    return serverGroup;
  }

  public String getName() {
    return connectManager.getName();
  }

  public void propertyChange(PropertyChangeEvent evt) {
    String prop = evt.getPropertyName();
    if (IServerGroup.PROP_ACTIVE_SERVER.equals(prop)) {
      if (isGroupLeader() && isReady()) {
        try {
          setupFromDSOBean();
        } catch (Exception e) {
          /**/
        }
      }
    }
  }

  protected void init() {
    startTime = activateTime = -1;
    listenerList = new EventListenerList();
    logListener = new LogListener();
    pendingClients = new ArrayList<DSOClient>();
    clients = new ArrayList<DSOClient>();
    clientMap = new ConcurrentHashMap<ObjectName, DSOClient>();
    clientChangeListener = new ClientChangeListener();
    roots = new ArrayList<IBasicObject>();
    rootMap = new ConcurrentHashMap<ObjectName, IBasicObject>();
    readySet = Collections.synchronizedSet(new HashSet<ObjectName>());
    initReadySet();
    initPolledAttributes();
    ready = false;
  }

  protected synchronized Set<ObjectName> getReadySet() {
    return readySet;
  }

  protected void initReadySet() {
    Set<ObjectName> theReadySet = getReadySet();
    if (theReadySet != null) {
      theReadySet.add(L2MBeanNames.TC_SERVER_INFO);
      theReadySet.add(L2MBeanNames.DSO);
      theReadySet.add(L2MBeanNames.OBJECT_MANAGEMENT);
      theReadySet.add(L2MBeanNames.LOGGER);
      theReadySet.add(L2MBeanNames.LOCK_STATISTICS);
      theReadySet.add(StatisticsMBeanNames.STATISTICS_GATHERER);
    }
  }

  private void initPolledAttributes() {
    registerPolledAttribute(PA_CPU_USAGE);
    registerPolledAttribute(PA_USED_MEMORY);
    registerPolledAttribute(PA_MAX_MEMORY);
    registerPolledAttribute(PA_OBJECT_FLUSH_RATE);
    registerPolledAttribute(PA_OBJECT_FAULT_RATE);
    registerPolledAttribute(PA_TRANSACTION_RATE);
    registerPolledAttribute(PA_CACHE_MISS_RATE);
    registerPolledAttribute(PA_ONHEAP_FAULT_RATE);
    registerPolledAttribute(PA_ONHEAP_FLUSH_RATE);
    registerPolledAttribute(PA_OFFHEAP_FAULT_RATE);
    registerPolledAttribute(PA_OFFHEAP_FLUSH_RATE);
    registerPolledAttribute(PA_LIVE_OBJECT_COUNT);
    registerPolledAttribute(PA_LOCK_RECALL_RATE);
    registerPolledAttribute(PA_BROADCAST_RATE);
    registerPolledAttribute(PA_TRANSACTION_SIZE_RATE);
    registerPolledAttribute(PA_PENDING_TRANSACTIONS_COUNT);
    registerPolledAttribute(PA_CACHED_OBJECT_COUNT);
    registerPolledAttribute(PA_OFFHEAP_OBJECT_CACHED_COUNT);
    registerPolledAttribute(PA_POLLED_ATTR_OFFHEAP_MAX_MEMORY);
    registerPolledAttribute(PA_POLLED_ATTR_OFFHEAP_USED_MEMORY);
    registerPolledAttribute(PA_POLLED_ATTR_OFFHEAP_OBJECT_MEMORY);
    registerPolledAttribute(PA_POLLED_ATTR_OFFHEAP_MAP_MEMORY);
  }

  private void filterReadySet() {
    Set<ObjectName> theReadySet = getReadySet();
    if (theReadySet != null) {
      for (ObjectName beanName : theReadySet.toArray(new ObjectName[0])) {
        if (isMBeanRegistered(beanName)) {
          testInitRegisteredBean(theReadySet, beanName);
        }
      }
    }
  }

  public L2Info getL2Info() {
    ServerConnectionManager scm = getConnectionManager();
    return scm != null ? scm.getL2Info() : null;
  }

  public String getConnectionStatusString() {
    ServerConnectionManager scm = getConnectionManager();
    return scm != null ? scm.getStatusString() : "not connected";
  }

  private class ConnectionManagerListener implements ConnectionListener {
    public void handleConnection() {
      ServerConnectionManager scm = getConnectionManager();
      if (scm != null) {
        boolean isConnected = scm.isConnected();
        setConnected(isConnected);
        if (isConnected) {
          clearConnectError();
        }
      }
    }

    public void handleException() {
      ServerConnectionManager scm = getConnectionManager();
      if (scm != null) {
        setConnectError(scm.getConnectionException());
      }
    }
  }

  private void setupFromDSOBean() throws Exception {
    DSOMBean theDsoBean = getDSOBean();

    if (theDsoBean == null) { return; }

    ConnectionContext cc = getConnectionContext();
    if (cc != null) {
      cc.addNotificationListener(L2MBeanNames.DSO, this);
    }

    if (isGroupLeader()) {
      clients.clear();
      clientMap.clear();
      for (ObjectName clientBeanName : theDsoBean.getClients()) {
        if (!haveClient(clientBeanName)) {
          DSOClient client = addClient(clientBeanName);
          if (client.isReady()) {
            fireClientConnected(client);
          }
        }
      }
      roots.clear();
      rootMap.clear();
      for (ObjectName rootBeanName : theDsoBean.getRoots()) {
        if (!haveRoot(rootBeanName)) {
          IBasicObject root = addRoot(rootBeanName);
          fireRootCreated(root);
        }
      }
    }
  }

  private void connectionEstablished() {
    Set<ObjectName> theReadySet = getReadySet();
    if (theReadySet == null) { return; }

    try {
      ObjectName mbsd = getConnectionContext().queryName("JMImplementation:type=MBeanServerDelegate");
      getConnectionContext().addNotificationListener(mbsd, this);
      testAddLogListener();
      filterReadySet();
    } catch (Exception e) {
      /* Connection probably dropped */
    }
  }

  protected void setConnected(boolean connected) {
    if (readySet == null) { return; }
    boolean oldConnected;
    synchronized (this) {
      oldConnected = isConnected();
      this.connected = connected;
    }
    firePropertyChange(PROP_CONNECTED, !connected, connected);
    if (connected == true && oldConnected == false) {
      connectionEstablished();
    }
    if (oldConnected == true && connected == false) {
      setReady(false);
      handleDisconnect();
    }
  }

  public boolean isConnected() {
    return connected;
  }

  private void setConnectError(Exception e) {
    Exception oldConnectError;
    synchronized (Server.this) {
      oldConnectError = connectException;
      connectException = e;
    }
    firePropertyChange(PROP_CONNECT_ERROR, oldConnectError, e);
  }

  private void clearConnectError() {
    setConnectError(null);
  }

  public synchronized boolean hasConnectError() {
    return connectException != null;
  }

  public synchronized Exception getConnectError() {
    return connectException;
  }

  public String getConnectErrorMessage() {
    return getConnectErrorMessage(getConnectError(), this);
  }

  public String getConnectErrorMessage(Exception e) {
    return getConnectErrorMessage(e, this);
  }

  public static String getConnectErrorMessage(Exception e, Server server) {
    return getConnectErrorMessage(e, server.getConnectionManager().getConnectionContext());
  }

  public static String getConnectErrorMessage(Exception e, ConnectionContext cc) {
    String msg;

    MessageFormat form = new MessageFormat("Unable to connect to {0}");
    msg = form.format(new Object[] { cc });

    Throwable cause = ExceptionHelper.getRootCause(e);
    if (cause instanceof ServiceUnavailableException) {
      form = new MessageFormat("Service Unavailable: {0}");
      msg = form.format(new Object[] { cc });
    } else if (cause instanceof ConnectException) {
      form = new MessageFormat("Unable to connect to {0}");
      msg = form.format(new Object[] { cc });
    } else if (cause instanceof UnknownHostException || cause instanceof java.rmi.UnknownHostException) {
      form = new MessageFormat("Unknown host: {0}");
      msg = form.format(new Object[] { cc.host });
    } else if (cause instanceof CommunicationException) {
      form = new MessageFormat("Unable to connect to {0}");
      msg = form.format(new Object[] { cc });
    } else {
      String exceptionMessage = cause != null ? cause.getMessage() : e.getMessage();
      if (exceptionMessage != null) {
        msg = exceptionMessage;
      }
    }

    return "<html>" + msg + "</html>";
  }

  ServerConnectionManager getConnectionManager() {
    return connectManager;
  }

  public String[] getConnectionCredentials() {
    ServerConnectionManager scm = getConnectionManager();
    return scm != null ? scm.getCredentials() : null;
  }

  public Map<String, Object> getConnectionEnvironment() {
    ServerConnectionManager scm = getConnectionManager();
    return scm != null ? scm.getConnectionEnvironment() : null;
  }

  public ConnectionContext getConnectionContext() {
    ServerConnectionManager scm = getConnectionManager();
    return scm != null ? scm.getConnectionContext() : null;
  }

  public synchronized void setHost(String host) {
    ServerConnectionManager scm = getConnectionManager();
    if (scm == null) { throw new IllegalStateException("ServerConnectManager is null"); }
    if (!host.equals(scm.getHostname())) {
      scm.setHostname(host);
    }
  }

  public synchronized String getHost() {
    ServerConnectionManager scm = getConnectionManager();
    return scm != null ? scm.getHostname() : null;
  }

  public synchronized void setPort(int port) {
    ServerConnectionManager scm = getConnectionManager();
    if (scm == null) { throw new IllegalStateException("ServerConnectManager is null"); }
    if (port != scm.getJMXPortNumber()) {
      scm.setJMXPortNumber(port);
      jmxPort = Integer.valueOf(port);
    }
  }

  public synchronized int getPort() {
    if (jmxPort == null) {
      ServerConnectionManager scm = getConnectionManager();
      jmxPort = Integer.valueOf(scm != null ? scm.getJMXPortNumber() : -1);
    }
    return jmxPort.intValue();
  }

  public synchronized Integer getDSOListenPort() {
    if (dsoListenPort == null) {
      TCServerInfoMBean theServerInfoBean = getServerInfoBean();
      dsoListenPort = Integer.valueOf(theServerInfoBean != null ? theServerInfoBean.getDSOListenPort() : -1);
    }
    return dsoListenPort;
  }

  public synchronized Integer getDSOGroupPort() {
    if (dsoGroupPort == null) {
      TCServerInfoMBean theServerInfoBean = getServerInfoBean();
      dsoGroupPort = Integer.valueOf(theServerInfoBean != null ? theServerInfoBean.getDSOGroupPort() : -1);
    }
    return dsoGroupPort;
  }

  public synchronized String getPersistenceMode() {
    if (persistenceMode == null) {
      try {
        TCServerInfoMBean theServerInfoBean = getServerInfoBean();
        if (theServerInfoBean != null) {
          persistenceMode = theServerInfoBean.getPersistenceMode();
        } else {
          persistenceMode = "unknown";
        }
      } catch (UndeclaredThrowableException edte) {
        persistenceMode = "unknown";
      }
    }
    return persistenceMode;
  }

  public synchronized String getFailoverMode() {
    if (failoverMode == null) {
      try {
        TCServerInfoMBean theServerInfoBean = getServerInfoBean();
        if (theServerInfoBean != null) {
          failoverMode = theServerInfoBean.getFailoverMode();
        } else {
          failoverMode = "unknown";
        }
      } catch (UndeclaredThrowableException udte) {
        failoverMode = "unknown";
      }
    }
    return failoverMode;
  }

  public synchronized String getStatsExportServletURI() {
    Integer port = isActive() ? getDSOListenPort() : getDSOGroupPort();
    Object[] args = new Object[] { getHost(), port.toString() };
    return MessageFormat.format("http://{0}:{1}/statistics-gatherer/retrieveStatistics?format=zip", args);
  }

  public synchronized String getStatsExportServletURI(String sessionId) {
    Integer port = isActive() ? getDSOListenPort() : getDSOGroupPort();
    Object[] args = new Object[] { getHost(), port.toString(), sessionId };
    return MessageFormat.format("http://{0}:{1}/stats-export?session={2}", args);
  }

  synchronized AuthScope getAuthScope() throws Exception {
    Integer port = isActive() ? getDSOListenPort() : getDSOGroupPort();
    return new AuthScope(getHost(), port);
  }

  public boolean isStarted() {
    ServerConnectionManager scm = getConnectionManager();
    return scm != null && scm.isStarted();
  }

  public boolean isActive() {
    ServerConnectionManager scm = getConnectionManager();
    return scm != null && scm.isActive();
  }

  public boolean testIsActive() {
    ServerConnectionManager scm = getConnectionManager();
    return scm != null && scm.testIsActive();
  }

  public boolean isPassiveUninitialized() {
    ServerConnectionManager scm = getConnectionManager();
    return scm != null && scm.isPassiveUninitialized();
  }

  public boolean isPassiveStandby() {
    ServerConnectionManager scm = getConnectionManager();
    return scm != null && scm.isPassiveStandby();
  }

  public void doShutdown() {
    TCServerInfoMBean theServerInfoBean = getServerInfoBean();
    if (theServerInfoBean != null) {
      theServerInfoBean.shutdown();
    }
  }

  public boolean isAutoConnect() {
    ServerConnectionManager scm = getConnectionManager();
    return scm != null && scm.isAutoConnect();
  }

  public void setAutoConnect(boolean autoConnect) {
    ServerConnectionManager scm = getConnectionManager();
    if (scm == null) { throw new IllegalStateException("ServerConnectionManager is null"); }
    if (autoConnect) {
      refreshCachedCredentials();
    }
    scm.setAutoConnect(autoConnect);
  }

  public void refreshCachedCredentials() {
    ServerConnectionManager scm = getConnectionManager();
    if (scm == null) { throw new IllegalStateException("ServerConnectionManager is null"); }
    String[] creds = ServerConnectionManager.getCachedCredentials(scm);
    if (creds != null) {
      setConnectionCredentials(creds);
    }
  }

  public void setConnectionCredentials(String[] creds) {
    ServerConnectionManager scm = getConnectionManager();
    if (scm == null) { throw new IllegalStateException("ServerConnectionManager is null"); }
    scm.setCredentials(creds);
  }

  public void clearConnectionCredentials() {
    ServerConnectionManager scm = getConnectionManager();
    if (scm == null) { throw new IllegalStateException("ServerConnectionManager is null"); }
    scm.clearCredentials();
  }

  public JMXConnector getJMXConnector() {
    ServerConnectionManager scm = getConnectionManager();
    return scm != null ? scm.getJmxConnector() : null;
  }

  public void setJMXConnector(JMXConnector jmxc) throws IOException {
    ServerConnectionManager scm = getConnectionManager();
    if (scm == null) { throw new IllegalStateException("ServerConnectionManager is null"); }
    scm.setJMXConnector(jmxc);
  }

  public <T> T getMBeanProxy(ObjectName on, Class<T> mbeanType) {
    ConnectionContext cc = getConnectionContext();
    if (cc != null) { return MBeanServerInvocationProxy.newMBeanProxy(cc.mbsc, on, mbeanType, false); }
    return null;
  }

  private void safeRemoveNotificationListener(ObjectName on, NotificationListener listener) {
    try {
      ConnectionContext cc = getConnectionContext();
      if (cc.mbsc != null) {
        cc.mbsc.removeNotificationListener(on, listener, null, null);
      }
    } catch (Exception e) {
      /**/
    }
  }

  public boolean addNotificationListener(ObjectName on, NotificationListener listener) throws IOException,
      InstanceNotFoundException {
    ConnectionContext cc = getConnectionContext();
    if (cc != null) {
      safeRemoveNotificationListener(on, listener);
      cc.mbsc.addNotificationListener(on, listener, null, null);
      return true;
    }
    return false;
  }

  public boolean removeNotificationListener(ObjectName on, NotificationListener listener) throws IOException,
      InstanceNotFoundException, ListenerNotFoundException {
    ConnectionContext cc = getConnectionContext();
    if (cc != null) {
      cc.mbsc.removeNotificationListener(on, listener, null, null);
      return true;
    }
    return false;
  }

  public Set<ObjectName> queryNames(ObjectName on, QueryExp query) throws IOException {
    ConnectionContext cc = getConnectionContext();
    if (cc != null && cc.mbsc != null) { return cc.mbsc.queryNames(on, query); }
    return Collections.emptySet();
  }

  protected TCServerInfoMBean getServerInfoBean() {
    if (serverInfoBean == null) {
      ConnectionContext cc = getConnectionContext();
      if (cc != null) {
        if (cc.mbsc == null) { return null; }
        serverInfoBean = MBeanServerInvocationProxy.newMBeanProxy(cc.mbsc, L2MBeanNames.TC_SERVER_INFO,
                                                                  TCServerInfoMBean.class, false);
      }
    }
    return serverInfoBean;
  }

  protected L2DumperMBean getServerDumperBean() {
    if (serverDumperBean == null) {
      ConnectionContext cc = getConnectionContext();
      if (cc != null) {
        if (cc.mbsc == null) { return null; }
        serverDumperBean = MBeanServerInvocationProxy.newMBeanProxy(cc.mbsc, L2MBeanNames.DUMPER, L2DumperMBean.class,
                                                                    false);
      }
    }
    return serverDumperBean;
  }

  protected synchronized DSOMBean getDSOBean() {
    if (dsoBean == null) {
      ConnectionContext cc = getConnectionContext();
      if (cc != null) {
        if (cc.mbsc == null) { return null; }
        dsoBean = MBeanServerInvocationProxy.newMBeanProxy(cc.mbsc, L2MBeanNames.DSO, DSOMBean.class, false);
      }
    }
    return dsoBean;
  }

  private synchronized ObjectManagementMonitorMBean getObjectManagementMonitorBean() {
    if (objectManagementMonitorBean == null) {
      ConnectionContext cc = getConnectionContext();
      if (cc != null) {
        if (cc.mbsc == null) { return null; }
        objectManagementMonitorBean = MBeanServerInvocationProxy.newMBeanProxy(cc.mbsc, L2MBeanNames.OBJECT_MANAGEMENT,
                                                                               ObjectManagementMonitorMBean.class,
                                                                               false);
      }
    }
    return objectManagementMonitorBean;
  }

  public IProductVersion getProductInfo() {
    if (productInfo == null) {
      DSOMBean theDsoBean = getDSOBean();
      if (theDsoBean == null) { return null; }

      Map<ObjectName, Set<String>> requestMap = new HashMap<ObjectName, Set<String>>();
      String[] attributes = { "Version", "MavenArtifactsVersion", "Patched", "PatchLevel", "PatchVersion", "BuildID",
          "DescriptionOfCapabilities", "Copyright" };
      requestMap.put(L2MBeanNames.TC_SERVER_INFO, new HashSet(Arrays.asList(attributes)));
      Map<String, Object> results;
      try {
        Map<ObjectName, Map<String, Object>> resultMap = theDsoBean.getAttributeMap(requestMap, 5, TimeUnit.SECONDS);
        results = resultMap.get(L2MBeanNames.TC_SERVER_INFO);
      } catch (Exception e) {
        results = Collections.emptyMap();
      }
      String version = ProductInfo.UNKNOWN_VALUE;
      String mavenArtifactsVersion = ProductInfo.UNKNOWN_VALUE;
      String patchLevel = ProductInfo.UNKNOWN_VALUE;
      String patchVersion = ProductInfo.UNKNOWN_VALUE;
      String buildID = ProductInfo.UNKNOWN_VALUE;
      String capabilities = ProductInfo.UNKNOWN_VALUE;
      String copyright = ProductInfo.UNKNOWN_VALUE;
      Object value;
      if ((value = results.get("Version")) != null) {
        version = (String) value;
      }
      if ((value = results.get("MavenArtifactsVersion")) != null) {
        mavenArtifactsVersion = (String) value;
      }
      boolean isPatched = false;
      if ((value = results.get("Patched")) != null) {
        isPatched = (Boolean) value;
      }
      if ((value = results.get("PatchLevel")) != null) {
        patchLevel = isPatched ? (String) value : null;
      }
      if ((value = results.get("PatchVersion")) != null) {
        patchVersion = (String) value;
      }
      if ((value = results.get("BuildID")) != null) {
        buildID = (String) value;
      }
      if ((value = results.get("DescriptionOfCapabilities")) != null) {
        capabilities = (String) value;
      }
      if ((value = results.get("Copyright")) != null) {
        copyright = (String) value;
      }
      productInfo = new ProductVersion(version, mavenArtifactsVersion, patchLevel, patchVersion, buildID, capabilities,
                                       copyright);
    }
    return productInfo;
  }

  public String getProductVersion() {
    IProductVersion pi = getProductInfo();
    return pi != null ? pi.version() : "";
  }

  public String getProductPatchLevel() {
    IProductVersion pi = getProductInfo();
    return pi != null ? pi.patchLevel() : "";
  }

  public String getProductPatchVersion() {
    IProductVersion pi = getProductInfo();
    return pi != null ? pi.patchVersion() : "";
  }

  public String getProductBuildID() {
    IProductVersion pi = getProductInfo();
    return pi != null ? pi.buildID() : "";
  }

  public String getProductLicense() {
    IProductVersion pi = getProductInfo();
    return pi != null ? pi.license() : "";
  }

  public String getProductCopyright() {
    IProductVersion pi = getProductInfo();
    return pi != null ? pi.copyright() : "";
  }

  public String getEnvironment() {
    TCServerInfoMBean theServerInfoBean = getServerInfoBean();
    return theServerInfoBean != null ? theServerInfoBean.getEnvironment() : "";
  }

  public String getConfig() {
    TCServerInfoMBean theServerInfoBean = getServerInfoBean();
    return theServerInfoBean != null ? theServerInfoBean.getConfig() : "";
  }

  public long getStartTime() {
    TCServerInfoMBean theServerInfoBean = getServerInfoBean();
    if (startTime == -1) {
      startTime = theServerInfoBean != null ? theServerInfoBean.getStartTime() : 0;
    }
    return startTime;
  }

  public long getActivateTime() {
    TCServerInfoMBean theServerInfoBean = getServerInfoBean();
    if (activateTime == -1) {
      activateTime = theServerInfoBean != null ? theServerInfoBean.getActivateTime() : 0;
    }
    return activateTime;
  }

  public long getTransactionRate() {
    DSOMBean theDsoBean = getDSOBean();
    return theDsoBean != null ? theDsoBean.getTransactionRate() : 0;
  }

  private static final StatisticData[] EMPTY_STATDATA_ARRAY = {};

  public synchronized StatisticData[] getCpuUsage() {
    TCServerInfoMBean theServerInfoBean = getServerInfoBean();
    return theServerInfoBean != null ? theServerInfoBean.getCpuUsage() : EMPTY_STATDATA_ARRAY;
  }

  private static final String[] EMPTY_CPU_ARRAY = {};

  public String[] getCpuStatNames() {
    TCServerInfoMBean theServerInfoBean = getServerInfoBean();

    if (theServerInfoBean != null) {
      return theServerInfoBean.getCpuStatNames();
    } else {
      return EMPTY_CPU_ARRAY;
    }
  }

  public synchronized Map getServerStatistics() {
    TCServerInfoMBean theServerInfoBean = getServerInfoBean();
    return theServerInfoBean != null ? theServerInfoBean.getStatistics() : Collections.emptyMap();
  }

  public Number[] getDSOStatistics(String[] names) {
    DSOMBean theDsoBean = getDSOBean();
    return theDsoBean != null ? theDsoBean.getStatistics(names) : new Number[names.length];
  }

  public synchronized Map getPrimaryStatistics() {
    Map result = getServerStatistics();
    result.put("TransactionRate", getTransactionRate());
    return result;
  }

  public Map<IClient, Long> getAllPendingTransactionsCount() {
    DSOMBean theDsoBean = getDSOBean();
    if (theDsoBean == null) { return Collections.emptyMap(); }

    Map<ObjectName, Long> map = theDsoBean.getAllPendingTransactionsCount();
    Map<IClient, Long> result = new HashMap<IClient, Long>();
    Iterator<DSOClient> clientIter = clients.iterator();
    while (clientIter.hasNext()) {
      DSOClient client = clientIter.next();
      result.put(client, map.get(client.getBeanName()));
    }
    return result;
  }

  public Map<IClient, Integer> getClientLiveObjectCount() {
    DSOMBean theDsoBean = getDSOBean();
    if (theDsoBean == null) { return Collections.emptyMap(); }

    Map<ObjectName, Integer> map = theDsoBean.getClientLiveObjectCount();
    Map<IClient, Integer> result = new HashMap<IClient, Integer>();
    Iterator<DSOClient> clientIter = clients.iterator();
    while (clientIter.hasNext()) {
      DSOClient client = clientIter.next();
      result.put(client, map.get(client.getBeanName()));
    }
    return result;
  }

  public Map<IClient, Map<String, Object>> getPrimaryClientStatistics() {
    DSOMBean theDsoBean = getDSOBean();
    if (theDsoBean == null) { return Collections.emptyMap(); }

    Map<ObjectName, Map> map = theDsoBean.getPrimaryClientStatistics();
    Map<IClient, Map<String, Object>> result = new HashMap<IClient, Map<String, Object>>();
    for (DSOClient client : getClients()) {
      result.put(client, map.get(client.getBeanName()));
    }
    return result;
  }

  public Map<IClient, Long> getClientTransactionRates() {
    DSOMBean theDsoBean = getDSOBean();
    if (theDsoBean == null) { return Collections.emptyMap(); }

    Map<ObjectName, Long> map = theDsoBean.getClientTransactionRates();
    Map<IClient, Long> result = new HashMap<IClient, Long>();
    for (DSOClient client : getClients()) {
      result.put(client, map.get(client.getBeanName()));
    }
    return result;
  }

  public void addClientConnectionListener(ClientConnectionListener listener) {
    listenerList.remove(ClientConnectionListener.class, listener);
    listenerList.add(ClientConnectionListener.class, listener);
  }

  public void removeClientConnectionListener(ClientConnectionListener listener) {
    listenerList.remove(ClientConnectionListener.class, listener);
  }

  protected void fireClientConnected(DSOClient client) {
    Object[] listeners = listenerList.getListenerList();
    for (int i = listeners.length - 2; i >= 0; i -= 2) {
      if (listeners[i] == ClientConnectionListener.class) {
        ((ClientConnectionListener) listeners[i + 1]).clientConnected(client);
      }
    }
  }

  protected void fireClientDisconnected(DSOClient client) {
    Object[] listeners = listenerList.getListenerList();
    for (int i = listeners.length - 2; i >= 0; i -= 2) {
      if (listeners[i] == ClientConnectionListener.class) {
        ((ClientConnectionListener) listeners[i + 1]).clientDisconnected(client);
      }
    }
  }

  protected void setReady(boolean ready) {
    boolean oldReady;
    synchronized (Server.this) {
      oldReady = isReady();
      this.ready = ready;
    }
    firePropertyChange(PROP_READY, oldReady, ready);
  }

  public boolean isReady() {
    return ready;
  }

  private void beanRegistered(ObjectName beanName) {
    Set<ObjectName> theReadySet = getReadySet();
    if (theReadySet == null) { return; }

    testInitRegisteredBean(theReadySet, beanName);
  }

  protected void testInitRegisteredBean(Set<ObjectName> theReadySet, ObjectName beanName) {
    if (theReadySet.contains(beanName)) {
      if (beanName.equals(L2MBeanNames.DSO)) {
        try {
          setupFromDSOBean();
        } catch (Exception e) {
          e.printStackTrace();
        }
      } else if (beanName.equals(StatisticsMBeanNames.STATISTICS_GATHERER)) {
        initClusterStatsBean();
      } else if (beanName.equals(L2MBeanNames.LOCK_STATISTICS)) {
        initLockProfilerBean();
      } else if (beanName.equals(L2MBeanNames.TC_SERVER_INFO)) {
        initServerInfoBean();
      }

      synchronized (this) {
        theReadySet.remove(beanName);
      }
      setReady(theReadySet.isEmpty());
    }
  }

  private void initServerInfoBean() {
    checkCompatibility();
    ConnectionContext cc = getConnectionContext();
    if (cc != null) {
      try {
        cc.addNotificationListener(L2MBeanNames.TC_SERVER_INFO, this);
      } catch (Exception e) {
        /**/
      }
    }
  }

  protected void checkCompatibility() {
    TCServerInfoMBean serverInfo = getServerInfoBean();
    if (serverInfo.isEnterprise()) {
      Thread th = new Thread(new CompatibiltyThread(), "compatibility thread");
      th.start();
    }
  }

  private class CompatibiltyThread implements Runnable {

    public void run() {
      JOptionPane
          .showMessageDialog(null,
                             "Opensource edition of dev console can not connect to Enterprise edition of terracotta server",
                             "Can not connect", JOptionPane.INFORMATION_MESSAGE);
      connectManager.disconnect();
      connectManager.setAutoConnect(false);
      clusterModel.setAutoConnect(false);
    }
  }

  private synchronized boolean isMBeanRegistered(ObjectName beanName) {
    try {
      ConnectionContext cc = getConnectionContext();
      return cc != null && cc.isRegistered(beanName);
    } catch (Exception e) {
      return false;
    }
  }

  private boolean haveClient(ObjectName clientObjectName) {
    return clientMap.containsKey(clientObjectName);
  }

  private class ClientChangeListener implements PropertyChangeListener {
    public void propertyChange(PropertyChangeEvent evt) {
      final String prop = evt.getPropertyName();
      if (IClusterModelElement.PROP_READY.equals(prop)) {
        DSOClient client = (DSOClient) evt.getSource();
        boolean wasAdded = false;
        synchronized (Server.this) {
          if (pendingClients.contains(client) && client.isReady()) {
            client.removePropertyChangeListener(this);
            pendingClients.remove(client);
            wasAdded = true;
          }
        }
        if (wasAdded) {
          fireClientConnected(client);
        }
      }
    }
  }

  protected DSOClient addClient(ObjectName clientBeanName) {
    DSOClient client = new DSOClient(getConnectionContext(), clientBeanName, clusterModel);
    initializeDSOClient(client, clientBeanName);
    return client;
  }

  protected void initializeDSOClient(DSOClient client, ObjectName clientBeanName) {
    clients.add(client);
    pendingClients.add(client);
    client.addPropertyChangeListener(clientChangeListener);
    client.testSetupTunneledBeans();
    // Don't notify the client's existence until it's ready
    if (client.isReady()) {
      pendingClients.remove(client);
      client.removePropertyChangeListener(clientChangeListener);
    }
    clientMap.put(clientBeanName, client);
  }

  private DSOClient removeClient(ObjectName clientBeanName) {
    DSOClient client = clientMap.remove(clientBeanName);
    if (client != null) {
      clients.remove(client);
      return client;
    }
    return null;
  }

  private void clientNotification(Notification notification, Object handback) {
    String type = notification.getType();

    if (DSOMBean.CLIENT_ATTACHED.equals(type)) {
      ObjectName clientObjectName = (ObjectName) notification.getSource();
      DSOClient client = null;
      synchronized (Server.this) {
        if (isGroupLeader() && !haveClient(clientObjectName)) {
          client = addClient(clientObjectName);
        }
      }
      if (client != null && client.isReady()) {
        fireClientConnected(client);
      }
    } else if (DSOMBean.CLIENT_DETACHED.equals(type)) {
      ObjectName clientObjectName = (ObjectName) notification.getSource();
      DSOClient client = null;
      synchronized (Server.this) {
        if (isGroupLeader() && haveClient(clientObjectName)) {
          client = removeClient(clientObjectName);
        }
      }
      if (client != null) {
        fireClientDisconnected(client);
      }
    }
  }

  public void addRootCreationListener(RootCreationListener listener) {
    listenerList.add(RootCreationListener.class, listener);
  }

  public void removeRootCreationListener(RootCreationListener listener) {
    listenerList.remove(RootCreationListener.class, listener);
  }

  protected void fireRootCreated(IBasicObject root) {
    Object[] listeners = listenerList.getListenerList();
    for (int i = listeners.length - 2; i >= 0; i -= 2) {
      if (listeners[i] == RootCreationListener.class) {
        ((RootCreationListener) listeners[i + 1]).rootCreated(root);
      }
    }
  }

  private boolean haveRoot(ObjectName objectName) {
    return rootMap.containsKey(objectName);
  }

  private void rootAdded(Notification notification, Object handback) {
    ObjectName objectName = (ObjectName) notification.getSource();
    IBasicObject newRoot = null;
    synchronized (Server.this) {
      if (!haveRoot(objectName)) {
        newRoot = addRoot(objectName);
      }
    }
    if (newRoot != null) {
      fireRootCreated(newRoot);
    }
  }

  private ManagedObjectFacade safeLookupFacade(DSORootMBean rootBean) {
    try {
      return clusterModel.lookupFacade(rootBean.getObjectID(), ConnectionContext.DSO_SMALL_BATCH_SIZE);
    } catch (Exception e) {
      e.printStackTrace();
      return null;
    }
  }

  public boolean isActiveCoordinator() {
    IServerGroup group = getServerGroup();
    if (group != null && group.isCoordinator()) { return this.equals(group.getActiveServer()); }
    return false;
  }

  public boolean isGroupLeader() {
    IServerGroup group = getServerGroup();
    if (group != null) { return this.equals(group.getActiveServer()); }
    return false;
  }

  private IBasicObject addRoot(ObjectName rootBeanName) {
    ConnectionContext cc = getConnectionContext();
    DSORootMBean rootBean = MBeanServerInvocationProxy.newMBeanProxy(cc.mbsc, rootBeanName, DSORootMBean.class, false);
    String fieldName = rootBean.getRootName();
    ManagedObjectFacade facade = safeLookupFacade(rootBean);
    if (facade != null) {
      String type = facade.getClassName();
      IBasicObject root = new BasicTcObject(getClusterModel(), fieldName, facade, type, null);
      rootMap.put(rootBeanName, root);
      roots.add(root);
      return root;
    }
    return null;
  }

  public synchronized IBasicObject[] getRoots() {
    return roots.toArray(new IBasicObject[roots.size()]);
  }

  public void handleNotification(Notification notification, Object handback) {
    String type = notification.getType();

    if (notification instanceof MBeanServerNotification) {
      MBeanServerNotification mbsn = (MBeanServerNotification) notification;
      if (type.equals(MBeanServerNotification.REGISTRATION_NOTIFICATION)) {
        beanRegistered(mbsn.getMBeanName());
      }
    } else if (DSOMBean.CLIENT_ATTACHED.equals(type) || DSOMBean.CLIENT_DETACHED.equals(type)) {
      if (isGroupLeader()) {
        clientNotification(notification, handback);
      }
    } else if (DSOMBean.ROOT_ADDED.equals(type)) {
      if (isActiveCoordinator()) {
        rootAdded(notification, handback);
      }
    } else if (DSOMBean.GC_STATUS_UPDATE.equals(type)) {
      if (isActiveCoordinator()) {
        fireStatusUpdated((GCStats) notification.getSource());
      }
    } else if ("jmx.attribute.change".equals(type)) {
      AttributeChangeNotification acn = (AttributeChangeNotification) notification;
      PropertyChangeEvent pce = new PropertyChangeEvent(this, acn.getAttributeName(), acn.getOldValue(), acn
          .getNewValue());
      propertyChangeSupport.firePropertyChange(pce);
    }
  }

  public synchronized String getCanonicalHostName() {
    ServerConnectionManager scm = getConnectionManager();
    return scm != null ? scm.safeGetHostName() : "not connected";
  }

  public synchronized String getHostAddress() {
    ServerConnectionManager scm = getConnectionManager();
    return scm != null ? scm.safeGetHostAddress() : "not connected";
  }

  protected static final IServer[] EMPTY_SERVER_ARRAY = {};

  public IServer[] getClusterServers() {
    IServer[] result = EMPTY_SERVER_ARRAY;
    TCServerInfoMBean theServerInfoBean = getServerInfoBean();
    if (theServerInfoBean != null) {
      L2Info[] l2Infos = theServerInfoBean.getL2Info();
      result = new Server[l2Infos.length];
      for (int i = 0; i < l2Infos.length; i++) {
        result[i] = new Server(getClusterModel(), getServerGroup(), l2Infos[i]);
      }
    }
    return result;
  }

  private static final ServerGroup[] EMPTY_SERVER_GROUP_ARRAY = {};

  public ServerGroup[] getClusterServerGroups() {
    ServerGroup[] result = EMPTY_SERVER_GROUP_ARRAY;
    TCServerInfoMBean theServerInfoBean = getServerInfoBean();
    if (theServerInfoBean != null) {
      ServerGroupInfo[] serverGroupInfos = theServerInfoBean.getServerGroupInfo();
      result = new ServerGroup[serverGroupInfos.length];
      for (int i = 0; i < serverGroupInfos.length; i++) {
        result[i] = new ServerGroup(getClusterModel(), serverGroupInfos[i]);
      }
    }
    return result;
  }

  public synchronized DSOClient[] getClients() {
    return clients.toArray(new DSOClient[clients.size()]);
  }

  protected synchronized void resetBeanProxies() {
    serverInfoBean = null;
    dsoBean = null;
    objectManagementMonitorBean = null;
    serverDBBackupBean = null;
    lockProfilerBean = null;
    clusterStatsBean = null;
    productInfo = null;
    jmxPort = dsoListenPort = dsoGroupPort = null;
  }

  public void disconnect() {
    ServerConnectionManager scm = getConnectionManager();
    if (scm != null) {
      scm.disconnect();
    }
  }

  public void splitbrain() {
    setConnectError(new RuntimeException("split-brain"));
  }

  private void removeAllClients() {
    DSOClient[] theClients = getClients();
    synchronized (Server.this) {
      clients.clear();
      clientMap.clear();
    }
    for (DSOClient client : theClients) {
      fireClientDisconnected(client);
    }
  }

  private synchronized void reset() {
    if (roots == null) { return; }
    startTime = activateTime = -1;
    connected = ready = false;
    initReadySet();
    roots.clear();
    rootMap.clear();
    removeAllClients();
    resetBeanProxies();
  }

  void handleDisconnect() {
    reset();
  }

  public String takeThreadDump(long moment) {
    TCServerInfoMBean theServerInfoBean = getServerInfoBean();
    if (theServerInfoBean == null) { return "not connected"; }
    byte[] zippedByte = theServerInfoBean.takeCompressedThreadDump(moment);
    if (zippedByte == null) { return MESSAGE_ON_EXCEPTION; }
    ZipInputStream zIn = new ZipInputStream(new ByteArrayInputStream(zippedByte));
    return decompress(zIn);
  }

  public String takeClusterDump() {
    L2DumperMBean theServerDumperBean = getServerDumperBean();
    if (theServerDumperBean == null) { return "not connected"; }
    theServerDumperBean.doServerDump();
    return "server dump taken";
  }

  public void addServerLogListener(ServerLogListener listener) {
    listenerList.remove(ServerLogListener.class, listener);
    listenerList.add(ServerLogListener.class, listener);
    testAddLogListener();
  }

  private void safeRemoveLogListener() {
    try {
      ConnectionContext cc = getConnectionContext();
      if (cc != null) {
        cc.removeNotificationListener(L2MBeanNames.LOGGER, logListener);
      }
    } catch (Exception e) {
      /**/
    }
  }

  private synchronized void testAddLogListener() {
    if (listenerList.getListenerCount(ServerLogListener.class) > 0) {
      try {
        ConnectionContext cc = getConnectionContext();
        if (cc != null) {
          safeRemoveLogListener();
          cc.addNotificationListener(L2MBeanNames.LOGGER, logListener);
        }
      } catch (Exception e) {
        /* connection has probably dropped */
      }
    }
  }

  public void removeServerLogListener(ServerLogListener listener) {
    listenerList.remove(ServerLogListener.class, listener);
    testRemoveLogListener();
  }

  private void testRemoveLogListener() {
    if (listenerList.getListenerCount(ServerLogListener.class) == 0) {
      try {
        ConnectionContext cc = getConnectionContext();
        if (cc != null) {
          cc.removeNotificationListener(L2MBeanNames.LOGGER, logListener);
        }
      } catch (Exception e) {
        /* connection has probably dropped */
      }
    }
  }

  private void fireMessageLogged(String logMsg) {
    Object[] listeners = listenerList.getListenerList();
    for (int i = listeners.length - 2; i >= 0; i -= 2) {
      if (listeners[i] == ServerLogListener.class) {
        ((ServerLogListener) listeners[i + 1]).messageLogged(logMsg);
      }
    }
  }

  class LogListener implements NotificationListener {
    public void handleNotification(Notification notice, Object handback) {
      fireMessageLogged(notice.getMessage());
    }
  }

  public Object safeGetFieldValue(ManagedObjectFacade mof, String fieldName) {
    String className = mof.getClassName();
    try {
      if (!mof.isList() && !mof.isMap() && !mof.isSet() && fieldName.indexOf('.') == -1) {
        fieldName = className + "." + fieldName;
      }
      Object o = mof.getFieldValue(fieldName);
      if (o instanceof ObjectID) {
        return clusterModel.lookupFacade((ObjectID) o, Integer.MAX_VALUE);
      } else {
        return o;
      }
    } catch (Exception e) {
      System.err.println(className + ": " + Arrays.asList(mof.getFields()));
      e.printStackTrace();
      return null;
    }
  }

  public ManagedObjectFacade CDM_translate(ManagedObjectFacade mof, int limit) {
    ManagedObjectFacade mapFacade = (ManagedObjectFacade) safeGetFieldValue(mof, "map");
    if (mapFacade == null) { return mof; }
    mapFacade = (ManagedObjectFacade) safeGetFieldValue(mapFacade, "storeList");
    if (mapFacade == null) { return mof; }
    List<MapEntryFacade> list = new ArrayList<MapEntryFacade>();
    int trueSize = 0;
    boolean haveLimit = false;
    for (String fieldName : mapFacade.getFields()) {
      ManagedObjectFacade field = (ManagedObjectFacade) safeGetFieldValue(mapFacade, fieldName);
      if (field != null) {
        String[] fields = field.getFields();
        if (fields != null && fields.length > 0) {
          trueSize += fields.length;
          if (!haveLimit) {
            for (String field2 : fields) {
              MapEntryFacade mapEntryFacade = (MapEntryFacade) safeGetFieldValue(field, field2);
              if (mapEntryFacade != null) {
                list.add(mapEntryFacade);
                if (list.size() >= limit) {
                  haveLimit = true;
                }
              }
            }
          }
        }
      }
    }
    MapEntryFacade[] mefa = list.toArray(new MapEntryFacade[0]);
    return LogicalManagedObjectFacade.createMapInstance(mof.getObjectId(), mof.getClassName(), mefa, trueSize);
  }

  public ManagedObjectFacade ClusteredStore_translate(ManagedObjectFacade mof, int limit) {
    ManagedObjectFacade mapFacade = (ManagedObjectFacade) safeGetFieldValue(mof, "backend");
    if (mapFacade == null) { return mof; }
    mapFacade = (ManagedObjectFacade) safeGetFieldValue(mapFacade,
                                                        "org.terracotta.cache.impl.DistributedCacheImpl.data");
    if (mapFacade == null) { return mof; }
    List<MapEntryFacade> list = new ArrayList<MapEntryFacade>();
    String[] fields = mapFacade.getFields();
    int trueSize = mapFacade.getTrueObjectSize();
    for (String fieldName : fields) {
      MapEntryFacade mapEntryFacade = (MapEntryFacade) safeGetFieldValue(mapFacade, fieldName);
      if (mapEntryFacade != null) {
        list.add(mapEntryFacade);
        if (list.size() >= limit) {
          break;
        }
      }
    }
    MapEntryFacade[] mefa = list.toArray(new MapEntryFacade[0]);
    return LogicalManagedObjectFacade.createMapInstance(mof.getObjectId(), mof.getClassName(), mefa, trueSize);
  }

  public ManagedObjectFacade CDS_translate(ManagedObjectFacade mof, int limit) {
    ManagedObjectFacade mapFacade = (ManagedObjectFacade) safeGetFieldValue(mof, "map");
    if (mapFacade == null) { return mof; }
    int trueSize = mapFacade.getTrueObjectSize();
    List<Object> list = new ArrayList<Object>();
    for (String fieldName : mapFacade.getFields()) {
      MapEntryFacade field = (MapEntryFacade) safeGetFieldValue(mapFacade, fieldName);
      if (field != null) {
        list.add(field.getKey());
      }
    }
    Object[] mofa = list.toArray(new Object[0]);
    return LogicalManagedObjectFacade.createSetInstance(mof.getObjectId(), mof.getClassName(), mofa, trueSize);
  }

  private static boolean showRaw = true;

  public ManagedObjectFacade lookupFacade(ObjectID objectID, int limit) throws NoSuchObjectException {
    DSOMBean theDsoBean = getDSOBean();
    ManagedObjectFacade mof = theDsoBean != null ? theDsoBean.lookupFacade(objectID, limit) : null;
    if (!showRaw) {
      if (mof != null) {
        if ("org.terracotta.collections.ConcurrentDistributedMap".equals(mof.getClassName())) {
          mof = CDM_translate(mof, limit);
        } else if ("org.terracotta.modules.ehcache.store.ClusteredStore".equals(mof.getClassName())) {
          mof = ClusteredStore_translate(mof, limit);
        } else if ("org.terracotta.collections.ConcurrentDistributedSet".equals(mof.getClassName())) {
          mof = CDS_translate(mof, limit);
        }
      }
    }
    return mof;
  }

  private static final DSOClassInfo[] EMPTY_CLASSINFO_ARRAY = {};

  public DSOClassInfo[] getClassInfo() {
    DSOMBean theDsoBean = getDSOBean();
    return theDsoBean != null ? theDsoBean.getClassInfo() : EMPTY_CLASSINFO_ARRAY;
  }

  private static final GCStats[] EMPTY_GCSTATS_ARRAY = {};

  public GCStats[] getGCStats() {
    DSOMBean theDsoBean = getDSOBean();
    return theDsoBean != null ? theDsoBean.getGarbageCollectorStats() : EMPTY_GCSTATS_ARRAY;
  }

  public List<TerracottaOperatorEvent> getOperatorEvents() {
    DSOMBean theDsoBean = getDSOBean();
    return theDsoBean != null ? theDsoBean.getOperatorEvents() : new ArrayList<TerracottaOperatorEvent>();
  }

  public void addDGCListener(DGCListener listener) {
    listenerList.add(DGCListener.class, listener);
  }

  public void addTerracottaOperatorEventsListener(TerracottaOperatorEventsListener listener) {
    listenerList.add(TerracottaOperatorEventsListener.class, listener);
  }

  public void removeDGCListener(DGCListener listener) {
    listenerList.remove(DGCListener.class, listener);
  }

  public void removeTerracottaOperatorEventsListener(TerracottaOperatorEventsListener listener) {
    listenerList.remove(TerracottaOperatorEventsListener.class, listener);
  }

  private void fireStatusUpdated(GCStats gcStats) {
    Object[] listeners = listenerList.getListenerList();
    for (int i = listeners.length - 2; i >= 0; i -= 2) {
      if (listeners[i] == DGCListener.class) {
        ((DGCListener) listeners[i + 1]).statusUpdate(gcStats);
      }
    }
  }

  public void runGC() {
    ObjectManagementMonitorMBean oomb = getObjectManagementMonitorBean();
    if (oomb != null) {
      oomb.runGC();
    }
  }

  public int getLiveObjectCount() {
    try {
      DSOMBean theDsoBean = getDSOBean();
      return theDsoBean != null ? theDsoBean.getLiveObjectCount() : -1;
    } catch (UndeclaredThrowableException ute) {
      return -1;
    }
  }

  public boolean isResidentOnClient(IClient client, ObjectID oid) {
    try {
      DSOMBean theDsoBean = getDSOBean();
      return theDsoBean != null ? theDsoBean.isResident(client.getClientID(), oid) : false;
    } catch (UndeclaredThrowableException ute) {
      return false;
    }
  }

  public void initLockProfilerBean() {
    ConnectionContext cc = getConnectionContext();
    if (cc != null) {
      try {
        lockProfilerBean = MBeanServerInvocationProxy.newMBeanProxy(cc.mbsc, L2MBeanNames.LOCK_STATISTICS,
                                                                    LockStatisticsMonitorMBean.class, true);
        cc.addNotificationListener(L2MBeanNames.LOCK_STATISTICS, new LockStatsNotificationListener());
        setLockProfilingSupported(true);
      } catch (Exception e) {
        setLockProfilingSupported(false);
      }
    }
  }

  public synchronized LockStatisticsMonitorMBean getLockProfilerBean() {
    return lockProfilerBean;
  }

  private class LockStatsNotificationListener implements NotificationListener {
    public void handleNotification(Notification notification, Object handback) {
      String type = notification.getType();
      if (type.equals(LockStatisticsMonitorMBean.TRACE_DEPTH)) {
        int oldTraceDepth = lockProfilerTraceDepth;
        lockProfilerTraceDepth = -1;
        firePropertyChange(PROP_LOCK_STATS_TRACE_DEPTH, oldTraceDepth, getLockProfilerTraceDepth());
      } else if (type.equals(LockStatisticsMonitorMBean.TRACES_ENABLED)) {
        boolean oldLockStatsEnabled = lockProfilingEnabled != null ? lockProfilingEnabled.booleanValue() : false;
        lockProfilingEnabled = null;
        firePropertyChange(PROP_LOCK_STATS_ENABLED, oldLockStatsEnabled, isLockProfilingEnabled());
      }
    }
  }

  private synchronized void setLockProfilingSupported(boolean lockProfilingSupported) {
    this.lockProfilingSupported = lockProfilingSupported;
  }

  public synchronized boolean isLockProfilingSupported() {
    return lockProfilingSupported;
  }

  public int getLockProfilerTraceDepth() {
    if (lockProfilerTraceDepth != -1) { return lockProfilerTraceDepth; }
    LockStatisticsMonitorMBean theLockProfilerBean = getLockProfilerBean();
    if (theLockProfilerBean != null) { return lockProfilerTraceDepth = theLockProfilerBean.getTraceDepth(); }
    return -1;
  }

  public void setLockProfilerTraceDepth(int traceDepth) {
    LockStatisticsMonitorMBean theLockProfilerBean = getLockProfilerBean();
    if (theLockProfilerBean != null && traceDepth != lockProfilerTraceDepth) {
      theLockProfilerBean.setLockStatisticsConfig(traceDepth, 1);
    }
  }

  public boolean isLockProfilingEnabled() {
    if (lockProfilingEnabled != null) { return lockProfilingEnabled.booleanValue(); }
    LockStatisticsMonitorMBean theLockProfilerBean = getLockProfilerBean();
    if (theLockProfilerBean != null) {
      lockProfilingEnabled = Boolean.valueOf(theLockProfilerBean.isLockStatisticsEnabled());
      return lockProfilingEnabled;
    }
    return false;
  }

  public void setLockProfilingEnabled(boolean lockStatsEnabled) {
    LockStatisticsMonitorMBean theLockProfilerBean = getLockProfilerBean();
    if (theLockProfilerBean != null) {
      theLockProfilerBean.setLockStatisticsEnabled(lockStatsEnabled);
    }
  }

  public Collection<LockSpec> getLockSpecs() {
    LockStatisticsMonitorMBean theLockProfilerBean = getLockProfilerBean();
    if (theLockProfilerBean != null) { return theLockProfilerBean.getLockSpecs(); }
    return Collections.emptySet();
  }

  private synchronized void initClusterStatsBean() {
    ConnectionContext cc = getConnectionContext();
    if (cc != null) {
      try {
        clusterStatsBean = MBeanServerInvocationProxy.newMBeanProxy(cc.mbsc, StatisticsMBeanNames.STATISTICS_GATHERER,
                                                                    StatisticsLocalGathererMBean.class, true);
        if (clusterStatsBean.isActive()) {
          setClusterStatsSupported(true);
          cc.addNotificationListener(StatisticsMBeanNames.STATISTICS_GATHERER, new ClusterStatsNotificationListener());
        }
      } catch (Exception e) {
        setClusterStatsSupported(false);
      }
    }
  }

  public synchronized StatisticsLocalGathererMBean getClusterStatsBean() {
    return clusterStatsBean;
  }

  public void addClusterStatsListener(IClusterStatsListener listener) {
    removeClusterStatsListener(listener);
    listenerList.add(IClusterStatsListener.class, listener);
  }

  public void removeClusterStatsListener(IClusterStatsListener listener) {
    listenerList.remove(IClusterStatsListener.class, listener);
  }

  private void fireClusterStatsConnected() {
    Object[] listeners = listenerList.getListenerList();
    for (int i = listeners.length - 2; i >= 0; i -= 2) {
      if (listeners[i] == IClusterStatsListener.class) {
        ((IClusterStatsListener) listeners[i + 1]).connected();
      }
    }
  }

  private void fireClusterStatsSessionCreated(String sessionId) {
    Object[] listeners = listenerList.getListenerList();
    for (int i = listeners.length - 2; i >= 0; i -= 2) {
      if (listeners[i] == IClusterStatsListener.class) {
        ((IClusterStatsListener) listeners[i + 1]).sessionCreated(sessionId);
      }
    }
  }

  private void fireClusterStatsSessionStarted(String sessionId) {
    Object[] listeners = listenerList.getListenerList();
    for (int i = listeners.length - 2; i >= 0; i -= 2) {
      if (listeners[i] == IClusterStatsListener.class) {
        ((IClusterStatsListener) listeners[i + 1]).sessionStarted(sessionId);
      }
    }
  }

  private void fireClusterStatsSessionStopped(String sessionId) {
    Object[] listeners = listenerList.getListenerList();
    for (int i = listeners.length - 2; i >= 0; i -= 2) {
      if (listeners[i] == IClusterStatsListener.class) {
        ((IClusterStatsListener) listeners[i + 1]).sessionStopped(sessionId);
      }
    }
  }

  private void fireClusterStatsSessionCleared(String sessionId) {
    Object[] listeners = listenerList.getListenerList();
    for (int i = listeners.length - 2; i >= 0; i -= 2) {
      if (listeners[i] == IClusterStatsListener.class) {
        ((IClusterStatsListener) listeners[i + 1]).sessionCleared(sessionId);
      }
    }
  }

  private void fireClusterStatsAllSessionsCleared() {
    Object[] listeners = listenerList.getListenerList();
    for (int i = listeners.length - 2; i >= 0; i -= 2) {
      if (listeners[i] == IClusterStatsListener.class) {
        ((IClusterStatsListener) listeners[i + 1]).allSessionsCleared();
      }
    }
  }

  private void fireClusterStatsDisconnected() {
    Object[] listeners = listenerList.getListenerList();
    for (int i = listeners.length - 2; i >= 0; i -= 2) {
      if (listeners[i] == IClusterStatsListener.class) {
        ((IClusterStatsListener) listeners[i + 1]).disconnected();
      }
    }
  }

  private void fireClusterStatsReinitialized() {
    Object[] listeners = listenerList.getListenerList();
    for (int i = listeners.length - 2; i >= 0; i -= 2) {
      if (listeners[i] == IClusterStatsListener.class) {
        ((IClusterStatsListener) listeners[i + 1]).reinitialized();
      }
    }
  }

  private class ClusterStatsNotificationListener implements NotificationListener {
    public void handleNotification(Notification notification, Object handback) {
      String type = notification.getType();
      Object userData = notification.getUserData();

      if (type.equals(StatisticsLocalGathererMBean.STATISTICS_LOCALGATHERER_STARTEDUP_TYPE)) {
        fireClusterStatsConnected();
      } else if (type.equals(StatisticsLocalGathererMBean.STATISTICS_LOCALGATHERER_SESSION_CREATED_TYPE)) {
        fireClusterStatsSessionCreated((String) userData);
      } else if (type.equals(StatisticsLocalGathererMBean.STATISTICS_LOCALGATHERER_CAPTURING_STARTED_TYPE)) {
        fireClusterStatsSessionStarted((String) userData);
      } else if (type.equals(StatisticsLocalGathererMBean.STATISTICS_LOCALGATHERER_CAPTURING_STOPPED_TYPE)) {
        fireClusterStatsSessionStopped((String) userData);
      } else if (type.equals(StatisticsLocalGathererMBean.STATISTICS_LOCALGATHERER_SESSION_CLEARED_TYPE)) {
        fireClusterStatsSessionCleared((String) userData);
      } else if (type.equals(StatisticsLocalGathererMBean.STATISTICS_LOCALGATHERER_ALLSESSIONS_CLEARED_TYPE)) {
        fireClusterStatsAllSessionsCleared();
      } else if (type.equals(StatisticsLocalGathererMBean.STATISTICS_LOCALGATHERER_SHUTDOWN_TYPE)) {
        fireClusterStatsDisconnected();
      } else if (type.equals(StatisticsLocalGathererMBean.STATISTICS_LOCALGATHERER_REINITIALIZED_TYPE)) {
        fireClusterStatsReinitialized();
      }
    }
  }

  private synchronized void setClusterStatsSupported(boolean clusterStatsSupported) {
    this.clusterStatsSupported = clusterStatsSupported;
  }

  public synchronized boolean isClusterStatsSupported() {
    return clusterStatsSupported;
  }

  /*
   * Listener will receive connected message.
   */
  public void startupClusterStats() {
    StatisticsLocalGathererMBean theClusterStatsBean = getClusterStatsBean();
    if (theClusterStatsBean != null) {
      theClusterStatsBean.startup();
    } else {
      throw new RuntimeException("startupClusterStats: ClusterStatsBean not initialized.");
    }
  }

  public String[] getSupportedClusterStats() {
    StatisticsLocalGathererMBean theClusterStatsBean = getClusterStatsBean();
    if (theClusterStatsBean != null) { return theClusterStatsBean.getSupportedStatistics(); }
    return new String[0];
  }

  public void clearAllClusterStats() {
    StatisticsLocalGathererMBean theClusterStatsBean = getClusterStatsBean();
    if (theClusterStatsBean != null) {
      theClusterStatsBean.clearAllStatistics();
    }
  }

  public void clearClusterStatsSession(String sessionId) {
    StatisticsLocalGathererMBean theClusterStatsBean = getClusterStatsBean();
    if (theClusterStatsBean != null) {
      theClusterStatsBean.clearStatistics(sessionId);
    }
  }

  public void startClusterStatsSession(String sessionId, String[] statsToRecord, long samplePeriodMillis) {
    StatisticsLocalGathererMBean theClusterStatsBean = getClusterStatsBean();
    if (theClusterStatsBean != null) {
      theClusterStatsBean.createSession(sessionId);
<<<<<<< HEAD
      theClusterStatsBean.setSessionParam(StatisticsConfig.KEY_RETRIEVER_SCHEDULE_INTERVAL, Long
          .valueOf(samplePeriodMillis));
=======
      theClusterStatsBean.setSessionParam(DSOStatisticsConfig.KEY_RETRIEVER_SCHEDULE_INTERVAL,
                                          Long.valueOf(samplePeriodMillis));
>>>>>>> 6e221b48
      theClusterStatsBean.enableStatistics(statsToRecord);
      theClusterStatsBean.startCapturing();
    }
  }

  public void endCurrentClusterStatsSession() {
    StatisticsLocalGathererMBean theClusterStatsBean = getClusterStatsBean();
    if (theClusterStatsBean != null) {
      theClusterStatsBean.stopCapturing();
      theClusterStatsBean.closeSession();
    }
  }

  public void captureClusterStat(String sraName) {
    StatisticsLocalGathererMBean theClusterStatsBean = getClusterStatsBean();
    if (theClusterStatsBean != null) {
      theClusterStatsBean.captureStatistic(sraName);
    }
  }

  public String[] getAllClusterStatsSessions() {
    StatisticsLocalGathererMBean theClusterStatsBean = getClusterStatsBean();
    if (theClusterStatsBean != null) { return theClusterStatsBean.getAvailableSessionIds(); }
    return new String[0];
  }

  public boolean isActiveClusterStatsSession() {
    StatisticsLocalGathererMBean theClusterStatsBean = getClusterStatsBean();
    if (theClusterStatsBean != null) { return theClusterStatsBean.isCapturing(); }
    return false;
  }

  public String getActiveClusterStatsSession() {
    StatisticsLocalGathererMBean theClusterStatsBean = getClusterStatsBean();
    if (theClusterStatsBean != null) { return theClusterStatsBean.getActiveSessionId(); }
    return "";
  }

  @Override
  public String toString() {
    return getName();
  }

  public void setFaultDebug(boolean faultDebug) {
    TCServerInfoMBean serverInfo = getServerInfoBean();
    if (serverInfo != null) {
      serverInfo.setFaultDebug(faultDebug);
    }
  }

  public boolean getFaultDebug() {
    TCServerInfoMBean serverInfo = getServerInfoBean();
    if (serverInfo != null) { return serverInfo.getFaultDebug(); }
    return false;
  }

  public boolean getFlushDebug() {
    TCServerInfoMBean serverInfo = getServerInfoBean();
    if (serverInfo != null) { return serverInfo.getFlushDebug(); }
    return false;
  }

  public void setFlushDebug(boolean flushDebug) {
    TCServerInfoMBean serverInfo = getServerInfoBean();
    if (serverInfo != null) {
      serverInfo.setFlushDebug(flushDebug);
    }
  }

  public boolean getRequestDebug() {
    TCServerInfoMBean serverInfo = getServerInfoBean();
    if (serverInfo != null) { return serverInfo.getRequestDebug(); }
    return false;
  }

  public void setRequestDebug(boolean requestDebug) {
    TCServerInfoMBean serverInfo = getServerInfoBean();
    if (serverInfo != null) {
      serverInfo.setRequestDebug(requestDebug);
    }
  }

  public boolean getBroadcastDebug() {
    TCServerInfoMBean serverInfo = getServerInfoBean();
    if (serverInfo != null) { return serverInfo.getBroadcastDebug(); }
    return false;
  }

  public void setBroadcastDebug(boolean broadcastDebug) {
    TCServerInfoMBean serverInfo = getServerInfoBean();
    if (serverInfo != null) {
      serverInfo.setBroadcastDebug(broadcastDebug);
    }
  }

  public boolean getCommitDebug() {
    TCServerInfoMBean serverInfo = getServerInfoBean();
    if (serverInfo != null) { return serverInfo.getCommitDebug(); }
    return false;
  }

  public void setCommitDebug(boolean commitDebug) {
    TCServerInfoMBean serverInfo = getServerInfoBean();
    if (serverInfo != null) {
      serverInfo.setCommitDebug(commitDebug);
    }
  }

  public int getGarbageCollectionInterval() {
    TCServerInfoMBean serverInfo = getServerInfoBean();
    if (serverInfo != null) { return serverInfo.getGarbageCollectionInterval(); }
    return -1;
  }

  public boolean isGarbageCollectionEnabled() {
    TCServerInfoMBean serverInfo = getServerInfoBean();
    if (serverInfo != null) { return serverInfo.isGarbageCollectionEnabled(); }
    return false;
  }

  public String dump() {
    StringBuilder sb = new StringBuilder();
    sb.append(toString());
    sb.append(" ready=");
    sb.append(isReady());
    sb.append(" isConnected=");
    sb.append(isConnected());
    sb.append(" autoConnect=");
    sb.append(isAutoConnect());
    return sb.toString();
  }

  public void setAttribute(ObjectName on, String attrName, Object attrValue) throws Exception {
    ConnectionContext cc = getConnectionContext();
    if (cc != null) {
      cc.setAttribute(on, attrName, attrValue);
    }
  }

  public void setAttribute(Set<ObjectName> onSet, String attrName, Object attrValue) throws Exception {
    DSOMBean theDsoBean = getDSOBean();
    if (theDsoBean != null && isReady()) {
      theDsoBean.setAttribute(onSet, attrName, attrValue);
    }
  }

  public Object getAttribute(ObjectName on, String attrName) throws Exception {
    ConnectionContext cc = getConnectionContext();
    if (cc != null) { return cc.getAttribute(on, attrName); }
    return null;
  }

  public Map<ObjectName, Map<String, Object>> getAttributeMap(Map<ObjectName, Set<String>> attributeMap, long timeout,
                                                              TimeUnit unit) {
    DSOMBean theDsoBean = getDSOBean();
    if (theDsoBean != null && isReady()) { return theDsoBean.getAttributeMap(attributeMap, timeout, unit); }
    return Collections.emptyMap();
  }

  public Map<ObjectName, Map<String, Object>> getAttributeMap(Map<ObjectName, Set<String>> attributeMap) {
    return getAttributeMap(attributeMap, Long.MAX_VALUE, TimeUnit.SECONDS);
  }

  public Map<ObjectName, Object> invoke(Set<ObjectName> onSet, String operation, long timeout, TimeUnit unit) {
    return invoke(onSet, operation, timeout, unit, new Object[0], new String[0]);
  }

  public Map<ObjectName, Object> invoke(Set<ObjectName> onSet, String operation) {
    return invoke(onSet, operation, Long.MAX_VALUE, TimeUnit.SECONDS, new Object[0], new String[0]);
  }

  public Map<ObjectName, Object> invoke(Set<ObjectName> onSet, String operation, long timeout, TimeUnit unit,
                                        Object[] args, String[] sigs) {
    DSOMBean theDsoBean = getDSOBean();
    if (theDsoBean != null && isReady()) { return theDsoBean.invoke(onSet, operation, timeout, unit, args, sigs); }
    return Collections.emptyMap();
  }

  public Map<ObjectName, Object> invoke(Set<ObjectName> onSet, String operation, Object[] args, String[] sigs) {
    return invoke(onSet, operation, Long.MAX_VALUE, TimeUnit.SECONDS, args, sigs);
  }

  public void gc() {
    getServerInfoBean().gc();
  }

  public boolean isVerboseGC() {
    return getServerInfoBean().isVerboseGC();
  }

  public void setVerboseGC(boolean verboseGC) {
    getServerInfoBean().setVerboseGC(verboseGC);
  }

  @Override
  public synchronized void tearDown() {
    if (serverGroup != null) {
      serverGroup.removePropertyChangeListener(this);
    }

    super.tearDown();

    clients.clear();
    clients = null;
    clientMap.clear();
    clientMap = null;
    readySet.clear();
    readySet = null;
    roots.clear();
    roots = null;
    rootMap.clear();
    rootMap = null;
    pendingClients.clear();
    pendingClients = null;
    clientChangeListener = null;
    connectManager.tearDown();
    connectException = null;
    serverInfoBean = null;
    dsoBean = null;
    objectManagementMonitorBean = null;
    lockProfilerBean = null;
    clusterStatsBean = null;
    productInfo = null;
    logListener = null;
    serverGroup = null;
  }

}<|MERGE_RESOLUTION|>--- conflicted
+++ resolved
@@ -1818,13 +1818,8 @@
     StatisticsLocalGathererMBean theClusterStatsBean = getClusterStatsBean();
     if (theClusterStatsBean != null) {
       theClusterStatsBean.createSession(sessionId);
-<<<<<<< HEAD
-      theClusterStatsBean.setSessionParam(StatisticsConfig.KEY_RETRIEVER_SCHEDULE_INTERVAL, Long
-          .valueOf(samplePeriodMillis));
-=======
       theClusterStatsBean.setSessionParam(DSOStatisticsConfig.KEY_RETRIEVER_SCHEDULE_INTERVAL,
                                           Long.valueOf(samplePeriodMillis));
->>>>>>> 6e221b48
       theClusterStatsBean.enableStatistics(statsToRecord);
       theClusterStatsBean.startCapturing();
     }
