--- conflicted
+++ resolved
@@ -174,15 +174,10 @@
                                                                  new MockClassProvider(),
                                                                  new PreparedComponentsFromL2Connection(manager),
                                                                  NullManager.getInstance(),
-<<<<<<< HEAD
-                                                                 new StatisticsAgentSubSystemImpl(),
                                                                  new DsoClusterImpl(mock),
                                                                  new NullRuntimeLogger(),
                                                                  new NullAbortableOperationManager(),
  mock);
-=======
-                                                                 new DsoClusterImpl(), new NullRuntimeLogger());
->>>>>>> 669f5908
     client.start();
     return client;
   }
