/*
 * All content copyright (c) 2003-2008 Terracotta, Inc., except as may otherwise be noted in a separate copyright
 * notice. All rights reserved.
 */
package com.tc.net.protocol.tcm;

import org.mockito.Mockito;

import com.tc.abortable.NullAbortableOperationManager;
import com.tc.cluster.DsoClusterImpl;
import com.tc.config.schema.setup.ConfigurationSetupException;
import com.tc.config.schema.setup.L1ConfigurationSetupManager;
import com.tc.config.schema.setup.L2ConfigurationSetupManager;
import com.tc.config.schema.setup.TestConfigurationSetupManagerFactory;
import com.tc.lang.StartupHelper;
import com.tc.lang.TCThreadGroup;
import com.tc.lang.ThrowableHandler;
import com.tc.logging.TCLogging;
import com.tc.net.protocol.tcm.msgs.PingMessage;
import com.tc.object.BaseDSOTestCase;
import com.tc.object.ClientShutdownManager;
import com.tc.object.DistributedObjectClient;
import com.tc.object.bytecode.MockClassProvider;
import com.tc.object.bytecode.NullManager;
import com.tc.object.bytecode.hook.impl.PreparedComponentsFromL2Connection;
import com.tc.object.config.StandardDSOClientConfigHelperImpl;
import com.tc.object.handshakemanager.ClientHandshakeManager;
import com.tc.object.tx.RemoteTransactionManagerImpl;
import com.tc.objectserver.impl.DistributedObjectServer;
import com.tc.objectserver.managedobject.ManagedObjectStateFactory;
import com.tc.platform.rejoin.RejoinManager;
import com.tc.platform.rejoin.RejoinManagerInternal;
import com.tc.properties.TCProperties;
import com.tc.properties.TCPropertiesConsts;
import com.tc.properties.TCPropertiesImpl;
import com.tc.server.TCServer;
import com.tc.server.TCServerImpl;
import com.tc.util.Assert;
import com.tc.util.PortChooser;
import com.tc.util.concurrent.ThreadUtil;

import java.util.Queue;
import java.util.concurrent.LinkedBlockingQueue;

/**
 * Test to make sure, during a Client shutdown Channel close is done only after RemoteTransactionManager shutdown. For
 * more info, please refer DEV-3894, DEV-3960
 */

public class ClientShutdownTest extends BaseDSOTestCase {

  private PreparedComponentsFromL2Connection preparedComponentsFromL2Connection;
  private boolean                            originalReconnect;
  private final TCProperties                 tcProps = TCPropertiesImpl.getProperties();

  @Override
  protected void setUp() throws Exception {
    super.setUp();

    originalReconnect = tcProps.getBoolean(TCPropertiesConsts.L2_L1RECONNECT_ENABLED);
    tcProps.setProperty(TCPropertiesConsts.L2_L1RECONNECT_ENABLED, "true");
    System.setProperty("com.tc." + TCPropertiesConsts.L2_L1RECONNECT_ENABLED, "true");
  }

  public void testClientShutdownNotFromHook() throws Exception {
    final PortChooser pc = new PortChooser();
    final int tsaPort = pc.chooseRandomPort();
    final int jmxPort = pc.chooseRandomPort();

    final TCServerImpl server = (TCServerImpl) startupServer(tsaPort, jmxPort);
    server.getDSOServer().getCommunicationsManager().addClassMapping(TCMessageType.PING_MESSAGE, PingMessage.class);

    configFactory().addServerToL1Config("127.0.0.1", tsaPort, jmxPort);
    L1ConfigurationSetupManager manager = super.createL1ConfigManager();
    preparedComponentsFromL2Connection = new PreparedComponentsFromL2Connection(manager);

    final DistributedObjectClient client1 = startupClient(tsaPort, jmxPort, manager, preparedComponentsFromL2Connection);
    runTaskAndShutDownClient(server, client1, true);

    final DistributedObjectClient client2 = startupClient(tsaPort, jmxPort, manager, preparedComponentsFromL2Connection);
    runTaskAndShutDownClient(server, client2, false);

    server.stop();
  }

  public void runTaskAndShutDownClient(TCServerImpl server, DistributedObjectClient client, boolean shutDownHook)
      throws Exception {
    final ChEvntLsnr chLsnr = new ChEvntLsnr((RemoteTransactionManagerImpl) client.getRemoteTransactionManager());
    // wait until client handshake is complete...
    waitUntilUnpaused(client);

    ClientMessageChannelImpl clientChannel = (ClientMessageChannelImpl) client.getChannel().channel();
    clientChannel.addListener(chLsnr);

    ServerMessageChannelImpl serverChannel = (ServerMessageChannelImpl) server.getDSOServer().getChannelManager()
        .getChannel(clientChannel.getChannelID());

    // setup server to send ping message
    PingMessageSink serverSink = new PingMessageSink();
    try {
      ((AbstractMessageChannel) serverChannel).addClassMapping(TCMessageType.PING_MESSAGE, PingMessage.class);
    } catch (IllegalStateException ise) {
      // might have been already added. these hacks are just for tests.
    }
    ((CommunicationsManagerImpl) server.getDSOServer().getCommunicationsManager()).getMessageRouter()
        .routeMessageType(TCMessageType.PING_MESSAGE, serverSink);

    // set up client to receive ping message
    clientChannel.addClassMapping(TCMessageType.PING_MESSAGE, PingMessage.class);
    PingMessageSink clientSink = new PingMessageSink();
    ((CommunicationsManagerImpl) client.getCommunicationsManager()).getMessageRouter()
        .routeMessageType(TCMessageType.PING_MESSAGE, clientSink);

    // server ping client
    TCMessage msg = serverChannel.createMessage(TCMessageType.PING_MESSAGE);
    msg.send();
    System.out.println("XXX waiting for client to receive ping message");
    while (clientSink.getReceivedCount() != 1) {
      ThreadUtil.reallySleep(500);
      System.out.println("~");
    }
    PingMessage pingReceived = clientSink.getReceivedPing();
    Assert.assertTrue(msg.getSourceNodeID().equals(server.getDSOServer().getServerNodeID()));
    Assert.assertTrue(msg.getDestinationNodeID().equals(pingReceived.getDestinationNodeID()));

    // client ping server
    msg = clientChannel.createMessage(TCMessageType.PING_MESSAGE);
    msg.send();
    System.out.println("XXX waiting for server to receive ping message");
    while (serverSink.getReceivedCount() != 1) {
      ThreadUtil.reallySleep(500);
      System.out.println("~");
    }
    pingReceived = serverSink.getReceivedPing();
    Assert.assertTrue(msg.getSourceNodeID().equals(pingReceived.getSourceNodeID()));
    Assert.assertTrue(server.getDSOServer().getServerNodeID().equals(pingReceived.getDestinationNodeID()));

    ThreadUtil.reallySleep(5000);

    new ClientShutdownManager(client.getObjectManager(), client, preparedComponentsFromL2Connection,
                              Mockito.mock(RejoinManager.class))
        .execute(shutDownHook, false);

    System.out.println("XXX waiting for client close event");
    chLsnr.waitForComplete();
  }

  private void waitUntilUnpaused(final DistributedObjectClient client) {
    ClientHandshakeManager mgr = client.getClientHandshakeManager();
    mgr.waitForHandshake();
  }

  private class PingMessageSink implements TCMessageSink {
    Queue<PingMessage> queue = new LinkedBlockingQueue<PingMessage>();

    @Override
    public void putMessage(final TCMessage message) throws UnsupportedMessageTypeException {

      PingMessage ping = (PingMessage) message;

      try {
        message.hydrate();
      } catch (Exception e) {
        //
      }
      queue.add(ping);
    }

    public int getReceivedCount() {
      return queue.size();
    }

    public PingMessage getReceivedPing() {
      return queue.peek();
    }

  }

  protected TCServer startupServer(final int tsaPort, final int jmxPort) {
    StartAction start_action = new StartAction(tsaPort, jmxPort);
    new StartupHelper(group, start_action).startUp();
    final TCServer server = start_action.getServer();
    return server;
  }

  protected DistributedObjectClient startupClient(final int tsaPort, final int jmxPort,
                                                  L1ConfigurationSetupManager manager,
                                                  PreparedComponentsFromL2Connection preparedComponentsFromL2Connection2)
      throws ConfigurationSetupException {

    RejoinManagerInternal mock = Mockito.mock(RejoinManagerInternal.class);
    DistributedObjectClient client = new DistributedObjectClient(new StandardDSOClientConfigHelperImpl(manager),
                                                                 new TCThreadGroup(new ThrowableHandler(TCLogging
                                                                     .getLogger(DistributedObjectClient.class))),
                                                                 new MockClassProvider(),
                                                                 preparedComponentsFromL2Connection,
                                                                 NullManager.getInstance(),
<<<<<<< HEAD
 new DsoClusterImpl());
=======
                                                                 new DsoClusterImpl(mock),
                                                                 new NullRuntimeLogger(),
                                                                 new NullAbortableOperationManager(),
 mock);
>>>>>>> 4e5f82ea
    client.start();
    return client;
  }

  protected final TCThreadGroup group = new TCThreadGroup(
                                                          new ThrowableHandler(TCLogging
                                                              .getLogger(DistributedObjectServer.class)));

  protected class StartAction implements StartupHelper.StartupAction {
    private final int tsaPort;
    private final int jmxPort;
    private TCServer  server = null;

    private StartAction(final int tsaPort, final int jmxPort) {
      this.tsaPort = tsaPort;
      this.jmxPort = jmxPort;
    }

    public int getTsaPort() {
      return tsaPort;
    }

    public int getJmxPort() {
      return jmxPort;
    }

    public TCServer getServer() {
      return server;
    }

    @Override
    public void execute() throws Throwable {
      ManagedObjectStateFactory.disableSingleton(true);
      TestConfigurationSetupManagerFactory factory = configFactory();
      L2ConfigurationSetupManager manager = factory.createL2TVSConfigurationSetupManager(null);

      manager.dsoL2Config().tsaPort().setIntValue(tsaPort);
      manager.dsoL2Config().tsaPort().setBind("127.0.0.1");

      manager.commonl2Config().jmxPort().setIntValue(jmxPort);
      manager.commonl2Config().jmxPort().setBind("127.0.0.1");
      server = new TCServerImpl(manager);
      server.start();
    }
  }

  class ChEvntLsnr implements ChannelEventListener {
    private final RemoteTransactionManagerImpl txManager;
    private volatile boolean                   done = false;

    public ChEvntLsnr(RemoteTransactionManagerImpl remoteTransactionManager) {
      this.txManager = remoteTransactionManager;
    }

    @Override
    public void notifyChannelEvent(ChannelEvent event) {
      if (ChannelEventType.CHANNEL_CLOSED_EVENT.matches(event)) {
        System.out.println("XXX CH CLOSED");
        Assert.assertTrue(this.txManager.isShutdown());
        done = true;
      } else if (ChannelEventType.TRANSPORT_DISCONNECTED_EVENT.matches(event)) {
        System.out.println("XXX TX DISCONN");
      } else if (ChannelEventType.TRANSPORT_CONNECTED_EVENT.matches(event)) {
        System.out.println("XXX TX CONN");
      }
    }

    public void waitForComplete() {
      while (!this.done) {
        ThreadUtil.reallySleep(5000);
        System.out.println("~");
      }
    }
  }

  @Override
  protected synchronized void tearDown() throws Exception {
    super.tearDown();
    tcProps.setProperty(TCPropertiesConsts.L2_L1RECONNECT_ENABLED, "" + originalReconnect);
    System.setProperty("com.tc." + TCPropertiesConsts.L2_L1RECONNECT_ENABLED, "" + originalReconnect);
  }

}<|MERGE_RESOLUTION|>--- conflicted
+++ resolved
@@ -195,14 +195,9 @@
                                                                  new MockClassProvider(),
                                                                  preparedComponentsFromL2Connection,
                                                                  NullManager.getInstance(),
-<<<<<<< HEAD
- new DsoClusterImpl());
-=======
                                                                  new DsoClusterImpl(mock),
-                                                                 new NullRuntimeLogger(),
                                                                  new NullAbortableOperationManager(),
- mock);
->>>>>>> 4e5f82ea
+                                                                 mock);
     client.start();
     return client;
   }
