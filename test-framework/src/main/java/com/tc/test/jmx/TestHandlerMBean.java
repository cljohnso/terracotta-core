--- conflicted
+++ resolved
@@ -156,13 +156,9 @@
    * @return exit code
    */
   public int waitForServerExit(int groupIndex, int serverIndex) throws Exception;
-<<<<<<< HEAD
-}
-=======
 
   /**
    * Execute custom command
    */
   public Serializable executeCustomCommand(String cmd, Serializable[] params);
 }
->>>>>>> 7cd4c87b
