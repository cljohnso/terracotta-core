--- conflicted
+++ resolved
@@ -860,27 +860,12 @@
       this.managedObjectPersistor = managedObjectPersistor;
     }
 
-<<<<<<< HEAD
-    public void addFaultedObject(final ObjectID oid, final ManagedObject mo, final boolean removeOnRelease) {
-      throw new NotImplementedException(TestObjectManager.class);
-    }
-
-    @Override
-=======
->>>>>>> 33359217
+    @Override
     public void createRoot(final String name, final ObjectID id) {
       throw new NotImplementedException(TestObjectManager.class);
     }
 
-<<<<<<< HEAD
-    @Override
-    public void flushAndEvict(final List objects2Flush) {
-      throw new NotImplementedException(TestObjectManager.class);
-    }
-
-    @Override
-=======
->>>>>>> 33359217
+    @Override
     public ObjectIDSet getAllObjectIDs() {
       throw new NotImplementedException(TestObjectManager.class);
     }
