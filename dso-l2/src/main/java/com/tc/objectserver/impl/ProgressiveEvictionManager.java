/*
 * All content copyright Terracotta, Inc., unless otherwise indicated. All rights reserved.
 */
package com.tc.objectserver.impl;

import org.terracotta.corestorage.monitoring.MonitoredResource;

import com.tc.async.api.ConfigurationContext;
import com.tc.async.api.Sink;
import com.tc.l2.objectserver.ServerTransactionFactory;
import com.tc.lang.TCThreadGroup;
import com.tc.logging.TCLogger;
import com.tc.logging.TCLogging;
import com.tc.object.ObjectID;
import com.tc.objectserver.api.EvictableMap;
import com.tc.objectserver.api.EvictionTrigger;
import com.tc.objectserver.api.ObjectManager;
import com.tc.objectserver.api.ServerMapEvictionManager;
import com.tc.objectserver.api.ShutdownError;
import com.tc.objectserver.context.ServerMapEvictionContext;
import com.tc.objectserver.core.api.ManagedObject;
import com.tc.objectserver.core.api.ManagedObjectState;
import com.tc.objectserver.core.api.ServerConfigurationContext;
import com.tc.objectserver.l1.impl.ClientObjectReferenceSet;
import com.tc.objectserver.persistence.PersistentCollectionsUtil;
import com.tc.properties.TCPropertiesConsts;
import com.tc.properties.TCPropertiesImpl;
import com.tc.runtime.MemoryEventsListener;
import com.tc.runtime.MemoryUsage;
import com.tc.text.PrettyPrinter;
import com.tc.util.ObjectIDSet;
<<<<<<< HEAD

import java.util.Map;
import java.util.Set;
import java.util.Timer;
import java.util.TimerTask;
=======
import java.util.ArrayList;
import java.util.Collections;
import java.util.List;
import java.util.Map;
import java.util.Random;
import java.util.concurrent.Callable;
import java.util.concurrent.ExecutionException;
import java.util.concurrent.ExecutorService;
import java.util.concurrent.Future;
import java.util.concurrent.LinkedBlockingQueue;
import java.util.concurrent.ThreadFactory;
import java.util.concurrent.ThreadPoolExecutor;
import java.util.concurrent.TimeUnit;
import java.util.concurrent.TimeoutException;
import org.terracotta.corestorage.monitoring.MonitoredResource;
>>>>>>> 33359217

/**
 * @author mscott
 */
public class ProgressiveEvictionManager implements ServerMapEvictionManager {
<<<<<<< HEAD
  private static final TCLogger              logger                                  = TCLogging
                                                                                         .getLogger(ProgressiveEvictionManager.class);

  private static final int                   SLEEP_TIME                              = 60;
  private static final int                   L2_CACHEMANAGER_RESOURCEPOLLINGINTERVAL = TCPropertiesImpl
                                                                                         .getProperties()
                                                                                         .getInt(TCPropertiesConsts.L2_CACHEMANAGER_RESOURCEPOLLINGINTERVAL,
                                                                                                 SLEEP_TIME);

  private final ServerMapEvictionEngine      evictor;
  private final ResourceMonitor              trigger;
  private final PersistentManagedObjectStore store;
  private final ObjectManager                objectManager;
  private final ClientObjectReferenceSet     clientObjectReferenceSet;
  private long                               lastEmergency                           = 0;
  private Sink                               evictorSink;
  private final Timer                        expiry                                  = new Timer("Expiry Timer", true);
  private final Set<ObjectID>                expirySet                               = new ObjectIDSet();
  private int                                serverSizeHint                          = 256;

  public ProgressiveEvictionManager(ObjectManager mgr, MonitoredResource monitored, PersistentManagedObjectStore store,
                                    ClientObjectReferenceSet clients, ServerTransactionFactory trans, TCThreadGroup grp) {
    this.objectManager = mgr;
    this.store = store;
    this.clientObjectReferenceSet = clients;
    this.evictor = new ServerMapEvictionEngine(mgr, trans);
    this.trigger = new ResourceMonitor(monitored, L2_CACHEMANAGER_RESOURCEPOLLINGINTERVAL * 1000, grp);
  }

  @Override
  public void initializeContext(final ConfigurationContext context) {
    evictor.initializeContext(context);
    final ServerConfigurationContext scc = (ServerConfigurationContext) context;
    this.evictorSink = scc.getStage(ServerConfigurationContext.SERVER_MAP_EVICTION_PROCESSOR_STAGE).getSink();
  }

  @Override
  public void startEvictor() {
    evictor.startEvictor();
    trigger.registerForMemoryEvents(new Responder());
    runEvictor();
    expiry.schedule(new TimerTask() {
      @Override
      public void run() {
        runEvictor();
      }
    }, ServerMapEvictionEngine.DEFAULT_SLEEP_TIME, ServerMapEvictionEngine.DEFAULT_SLEEP_TIME);
  }

  @Override
  public void runEvictor() {
    final ObjectIDSet evictableObjects = store.getAllEvictableObjectIDs();
    serverSizeHint = evictableObjects.size();
    for (final ObjectID mapID : evictableObjects) {
      doEvictionOn(new PeriodicEvictionTrigger(objectManager, mapID, evictor.isElementBasedTTIorTTL()));
    }
  }

  /*
   * return of false means the map is gone
   */

  @Override
  public boolean doEvictionOn(final EvictionTrigger trigger) {
    ObjectID oid = trigger.getId();

    if (!evictor.markEvictionInProgress(oid)) { return true; }

    try {
      final ManagedObject mo = this.objectManager.getObjectByIDOrNull(oid);
      if (mo == null) {
        if (evictor.isLogging()) {
          log("Managed object gone : " + oid);
        }
        return false;
      }

      final ManagedObjectState state = mo.getManagedObjectState();
      final String className = state.getClassName();

      EvictableMap ev = getEvictableMapFrom(mo.getID(), state);
      if (!trigger.startEviction(ev)) {
        this.objectManager.releaseReadOnly(mo);
        return true;
      }

      ServerMapEvictionContext context = doEviction(trigger, ev, className, ev.getCacheName());
      if (context == null) {
        trigger.completeEviction(ev);
      }

      // Reason for releasing the checked-out object before adding the context to the sink is that we can block on add
      // to the sink because the sink reached max capacity and blocking
      // with a checked-out object will result in a deadlock. @see DEV-5207
      this.objectManager.releaseReadOnly(mo);
      if (context != null) {
        this.evictorSink.add(context);
      }
    } finally {
      evictor.markEvictionDone(oid);
      if (evictor.isLogging()) {
        log("Evictor results " + trigger);
      }
    }

    return true;
  }

  private void scheduleExpiry(final ObjectID oid, final int ttl, final int tti) {
    if (ttl <= 0 && tti <= 0) { return; }

    synchronized (expirySet) {
      if (!expirySet.contains(oid)) {
        expirySet.add(oid);
        if (evictor.isLogging()) {
          log("Scheduling eviction on " + oid + " in " + ((ttl > tti ? ttl : tti) * 1000 * 2) + " with tti/ttl:" + tti
              + "/" + ttl);
        }
        expiry.schedule(new TimerTask() {

          @Override
          public void run() {
            boolean exists = doEvictionOn(new PeriodicEvictionTrigger(objectManager, oid, evictor
                .isElementBasedTTIorTTL()));
            expirySet.remove(oid);
            if (exists) {
              scheduleExpiry(oid, ttl, tti);
            }
          }

        }, (ttl > tti ? ttl : tti) * 1000 * 2);
      }
    }
  }

  private ServerMapEvictionContext doEviction(final EvictionTrigger trigger, final EvictableMap ev,
                                              final String className, final String cacheName) {
    final int currentSize = ev.getSize();
    int max = ev.getMaxTotalCount();

    if (currentSize == 0) { return null; }

    if (max == 0) {
      if (evictor.isLogging()) {
        log(ev.getCacheName() + " is pinned or a store");
      }
      return null;
    }

    if (max < 0) {
      // cache has no count capacity max is MAX_VALUE;
      max = Integer.MAX_VALUE;
    }

    Map samples = trigger.collectEvictonCandidates(max, ev, clientObjectReferenceSet);

    if (samples.isEmpty()) {
      return null;
    } else {
      return new ServerMapEvictionContext(trigger, samples, className, cacheName);
    }
  }

  void emergencyEviction() {
    final ObjectIDSet evictableObjects = store.getAllEvictableObjectIDs();
    boolean handled = false;
    boolean blowout = (lastEmergency > 0 && lastEmergency - System.currentTimeMillis() < SLEEP_TIME); // if the last
                                                                                                      // emergency is
                                                                                                      // less than the
                                                                                                      // default sleep
                                                                                                      // time, blow it
                                                                                                      // out
    while (!handled) {
      for (final ObjectID mapID : evictableObjects) {
        EmergencyEvictionTrigger trigger = new EmergencyEvictionTrigger(objectManager, mapID, blowout);
        doEvictionOn(trigger);
        if (trigger.getSampleCount() > 0 || blowout) {
          handled = true;
        }
      }
      blowout = true;
    }
    lastEmergency = System.currentTimeMillis();
  }

  private EvictableMap getEvictableMapFrom(final ObjectID id, final ManagedObjectState state) {
    if (!PersistentCollectionsUtil.isEvictableMapType(state.getType())) { throw new AssertionError(
                                                                                                   "Received wrong object thats not evictable : "
                                                                                                       + id + " : "
                                                                                                       + state); }
    return (EvictableMap) state;
  }

  private void log(String msg) {
    logger.info("Resource Monitor Eviction - " + msg);
  }

  @Override
  public void evict(ObjectID oid, Map samples, String className, String cacheName) {
    evictor.evictFrom(oid, samples, className, cacheName);
    if (evictor.isLogging() && !samples.isEmpty()) {
      log("Evicted: " + samples.size() + " from: " + className + "/" + cacheName);
=======

    private static final TCLogger logger = TCLogging
            .getLogger(ProgressiveEvictionManager.class);
    private static final int SLEEP_TIME = 60;
    private static final int L2_CACHEMANAGER_RESOURCEPOLLINGINTERVAL = TCPropertiesImpl
            .getProperties()
            .getInt(TCPropertiesConsts.L2_CACHEMANAGER_RESOURCEPOLLINGINTERVAL, SLEEP_TIME);
      private final static boolean                PERIODIC_EVICTOR_ENABLED        = TCPropertiesImpl
                                                                                  .getProperties()
                                                                                  .getBoolean(TCPropertiesConsts.EHCACHE_STORAGESTRATEGY_DCV2_PERIODICEVICTION_ENABLED, true);
    private static final int L2_CACHEMANAGER_CRITICALTHRESHOLD = TCPropertiesImpl
            .getProperties()
            .getInt(TCPropertiesConsts.L2_CACHEMANAGER_CRITICALTHRESHOLD, 90);
    private final ServerMapEvictionEngine evictor;
    private final ResourceMonitor trigger;
    private final PersistentManagedObjectStore store;
    private final ObjectManager objectManager;
    private final ClientObjectReferenceSet clientObjectReferenceSet;
    private Sink evictorSink;
    private final ExecutorService agent;
    private ThreadGroup        evictionGrp;
    private final Responder responder =        new Responder();
    
    private final static Future<Void> completedFuture = new Future<Void>() {

        @Override
            public boolean cancel(boolean bln) {
                return true;
            }

            @Override
            public boolean isCancelled() {
                return true;
            }

            @Override
        public boolean isDone() {
            return true;
        }
        
            @Override
            public Void get() throws InterruptedException, ExecutionException {
                return null;
            }

            @Override
            public Void get(long l, TimeUnit tu) throws InterruptedException, ExecutionException, TimeoutException {
                return null;
            }
            
    };
            
            
    public ProgressiveEvictionManager(ObjectManager mgr, MonitoredResource monitored, PersistentManagedObjectStore store, ClientObjectReferenceSet clients, ServerTransactionFactory trans, final TCThreadGroup grp) {
        this.objectManager = mgr;
        this.store = store;
        this.clientObjectReferenceSet = clients;
        this.evictor = new ServerMapEvictionEngine(mgr, trans);
        //  assume 100 MB/sec fill rate and set 0% usage poll rate to the time it would take to fill up.
        this.evictionGrp = new ThreadGroup(grp, "Eviction Group");
        this.trigger = new ResourceMonitor(monitored, (monitored.getTotal() * 1000) / (100 * 1024 * 1024), evictionGrp);      
        this.agent = new ThreadPoolExecutor(1, 64, 60, TimeUnit.SECONDS, new LinkedBlockingQueue<Runnable>(),new ThreadFactory() {
            private int count = 1;
            @Override
            public Thread newThread(Runnable r) {
                return new Thread(evictionGrp, r, "Expiration Thread - " + count++);
            }
        });
        log("critical threshold " + L2_CACHEMANAGER_CRITICALTHRESHOLD);
    }

    @Override
    public void initializeContext(final ConfigurationContext context) {
        evictor.initializeContext(context);
        final ServerConfigurationContext scc = (ServerConfigurationContext) context;
        this.evictorSink = scc.getStage(ServerConfigurationContext.SERVER_MAP_EVICTION_PROCESSOR_STAGE).getSink();
    }

    @Override
    public void startEvictor() {
        evictor.startEvictor();
        trigger.registerForMemoryEvents(responder);
    }

    @Override
    public void runEvictor() {
            scheduleEvictionRun();
    }
    
    private Future<Void> scheduleEvictionRun() {
        try{
            final ObjectIDSet evictableObjects = store.getAllEvictableObjectIDs();
            return new FutureCallable<Void>(agent, new PeriodicCallable(this,objectManager,evictableObjects,evictor.isElementBasedTTIorTTL()));
        } catch ( ShutdownError err ) {
            //  is probably in shutodown, unregister
            trigger.unregisterForMemoryEvents(responder);
        }
        agent.shutdown();
        return completedFuture;
    }
    
    public void scheduleEvictionTrigger(final EvictionTrigger trigger) {    
        agent.submit(new Runnable() {
            @Override
            public void run()  {
                doEvictionOn(trigger);
            }
        });        
    }
    /*
     * return of false means the map is gone
     */

    @Override
    public boolean doEvictionOn(final EvictionTrigger trigger) {        
        if ( Thread.currentThread().getThreadGroup() != this.evictionGrp ) {
            scheduleEvictionTrigger(trigger);
            return true;
        }
        
        ObjectID oid = trigger.getId();

        if (!evictor.markEvictionInProgress(oid)) {
            return true;
        }

        final ManagedObject mo = this.objectManager.getObjectByIDOrNull(oid);
        try {
            if (mo == null) {
                if (evictor.isLogging()) {
                    log("Managed object gone : " + oid);
                }
                return false;
            }

            final ManagedObjectState state = mo.getManagedObjectState();
            final String className = state.getClassName();

            EvictableMap ev = getEvictableMapFrom(mo.getID(), state);
    // if size is zero or cache is pinned or already evicting, exit false
            if ( ev.getSize() == 0 ||
                 ev.getMaxTotalCount() == 0 ||
                 !trigger.startEviction(ev) ) {
                this.objectManager.releaseReadOnly(mo);
                return true;
            }
            ServerMapEvictionContext context = doEviction(trigger, ev, className, ev.getCacheName());

            // Reason for releasing the checked-out object before adding the context to the sink is that we can block on add
            // to the sink because the sink reached max capacity and blocking
            // with a checked-out object will result in a deadlock. @see DEV-5207
            trigger.completeEviction(ev);
            if ( context == null && ev.isEvicting() ) {
                throw new AssertionError(trigger.toString());
            }
            this.objectManager.releaseReadOnly(mo);
            
            if (context != null) {
                this.evictorSink.add(context);
            } 
        } finally {
            evictor.markEvictionDone(oid);
            if (evictor.isLogging()) {
                log("Evictor results " + trigger);
            }
        }

        return true;
    }

    private ServerMapEvictionContext doEviction(final EvictionTrigger trigger, final EvictableMap ev,
            final String className,
            final String cacheName) {
        int max = ev.getMaxTotalCount();

        if (max < 0) {
//  cache has no count capacity max is MAX_VALUE;
            max = Integer.MAX_VALUE;
        }

        Map samples = trigger.collectEvictonCandidates(max, ev, clientObjectReferenceSet);

        if (samples.isEmpty()) {
            return null;
        } else {
            return new ServerMapEvictionContext(trigger, samples, className, cacheName);
        }
    }

    List<Future<Void>> emergencyEviction(final boolean blowout) {
        final ObjectIDSet evictableObjects = store.getAllEvictableObjectIDs();
        List<Future<Void>> push = new ArrayList<Future<Void>>(evictableObjects.size());
        Random r = new Random();
        List<ObjectID> list = new ArrayList<ObjectID>(evictableObjects);
        while ( !list.isEmpty() ) {
            final ObjectID mapID = list.remove(r.nextInt(list.size()));
            push.add(agent.submit(new Callable<Void>() {
                @Override
                public Void call() throws Exception {
                    EmergencyEvictionTrigger trigger = new EmergencyEvictionTrigger(objectManager, mapID , blowout);
                    doEvictionOn(trigger);
                    return null;
                }
            }
            ));
        }
        return push;
    }

    private EvictableMap getEvictableMapFrom(final ObjectID id, final ManagedObjectState state) {
        if (!PersistentCollectionsUtil.isEvictableMapType(state.getType())) {
            throw new AssertionError(
                    "Received wrong object thats not evictable : "
                    + id + " : "
                    + state);
        }
        return (EvictableMap) state;
    }

    private void log(String msg) {
        logger.info(msg);
    }

    @Override
    public void evict(ObjectID oid, Map samples, String className, String cacheName) {
        evictor.evictFrom(oid, samples, className, cacheName);
        if (evictor.isLogging() && !samples.isEmpty()) {
            log("Evicted: " + samples.size() + " from: " + className + "/" + cacheName);
        }
>>>>>>> 33359217
    }
  }

  @Override
  public PrettyPrinter prettyPrint(PrettyPrinter out) {
    return evictor.prettyPrint(out);
  }

  class Responder implements MemoryEventsListener {
    long last = System.currentTimeMillis();

    @Override
<<<<<<< HEAD
    public void memoryUsed(MemoryUsage usage, boolean recommendOffheap) {
      try {
        int percent = usage.getUsedPercentage();
        long current = System.currentTimeMillis();
        if (evictor.isLogging()) {
          log("Percent usage:" + percent + " time:" + ((current - last) / 1000) + " sec");
        }
        last = current;
        if (percent > 90) {
          emergencyEviction();
        } else if (percent > 10) { /* at 10% usage, run the evictor */
          runEvictor();
        } else {
          // polling this force refresh and trigger any capacity evictors that didn't finish there job
          clientObjectReferenceSet.size();
        }
      } catch (UnsupportedOperationException us) {
        runEvictor();
        log(us.toString());
      }
=======
    public PrettyPrinter prettyPrint(PrettyPrinter out) {
        return evictor.prettyPrint(out);
    }

    class Responder implements MemoryEventsListener {

        long last = System.currentTimeMillis();
        int size = 0;
        volatile boolean isEmergency = false;

        List<Future<Void>> currentRun = Collections.singletonList(completedFuture);
        
        public void cancelCurrentRun(boolean immediate) {
            for ( Future<Void> n : currentRun ) {
                n.cancel(false);
            }
        }
        
        public boolean isDone() {
            for ( Future<Void> n : currentRun ) {
                if ( !n.isDone() ) {
                    return false;
                }
            }
            return true;
        }

        @Override
        public void memoryUsed(MemoryUsage usage, boolean recommendOffheap) {
            try {
                int percent = usage.getUsedPercentage();
                long current = System.currentTimeMillis();
                if (evictor.isLogging()) {
                    log("Percent usage:" + percent + " time:" + (current - last) + " msec., size delta:" + (percent - size));
                }
                if (percent >= L2_CACHEMANAGER_CRITICALTHRESHOLD) {                    
                    if ( !isEmergency || isDone() ) {
                        log("Emergency Triggered - " + percent);
                        cancelCurrentRun(true);
                        currentRun = emergencyEviction(isEmergency);// if already in emergency situation, really try hard to remove items.
                        isEmergency = true;
                    }
                } else {
                    clientObjectReferenceSet.size();
                    if ( isEmergency ) {
                        isEmergency = false;
                        cancelCurrentRun(true);
                    }
                    if ( PERIODIC_EVICTOR_ENABLED && isDone() ) {
                        currentRun = Collections.singletonList(scheduleEvictionRun());
                    } 
                }
                last = current;
                size = percent;
            } catch (UnsupportedOperationException us) {
                if ( isDone() ) {
                    currentRun = Collections.singletonList(scheduleEvictionRun());
                }
                log(us.toString());
            }
        }
>>>>>>> 33359217
    }

  }
}<|MERGE_RESOLUTION|>--- conflicted
+++ resolved
@@ -3,8 +3,7 @@
  */
 package com.tc.objectserver.impl;
 
-import org.terracotta.corestorage.monitoring.MonitoredResource;
-
+import com.tc.objectserver.api.EvictionTrigger;
 import com.tc.async.api.ConfigurationContext;
 import com.tc.async.api.Sink;
 import com.tc.l2.objectserver.ServerTransactionFactory;
@@ -13,7 +12,6 @@
 import com.tc.logging.TCLogging;
 import com.tc.object.ObjectID;
 import com.tc.objectserver.api.EvictableMap;
-import com.tc.objectserver.api.EvictionTrigger;
 import com.tc.objectserver.api.ObjectManager;
 import com.tc.objectserver.api.ServerMapEvictionManager;
 import com.tc.objectserver.api.ShutdownError;
@@ -29,13 +27,6 @@
 import com.tc.runtime.MemoryUsage;
 import com.tc.text.PrettyPrinter;
 import com.tc.util.ObjectIDSet;
-<<<<<<< HEAD
-
-import java.util.Map;
-import java.util.Set;
-import java.util.Timer;
-import java.util.TimerTask;
-=======
 import java.util.ArrayList;
 import java.util.Collections;
 import java.util.List;
@@ -51,216 +42,12 @@
 import java.util.concurrent.TimeUnit;
 import java.util.concurrent.TimeoutException;
 import org.terracotta.corestorage.monitoring.MonitoredResource;
->>>>>>> 33359217
 
 /**
+ *
  * @author mscott
  */
 public class ProgressiveEvictionManager implements ServerMapEvictionManager {
-<<<<<<< HEAD
-  private static final TCLogger              logger                                  = TCLogging
-                                                                                         .getLogger(ProgressiveEvictionManager.class);
-
-  private static final int                   SLEEP_TIME                              = 60;
-  private static final int                   L2_CACHEMANAGER_RESOURCEPOLLINGINTERVAL = TCPropertiesImpl
-                                                                                         .getProperties()
-                                                                                         .getInt(TCPropertiesConsts.L2_CACHEMANAGER_RESOURCEPOLLINGINTERVAL,
-                                                                                                 SLEEP_TIME);
-
-  private final ServerMapEvictionEngine      evictor;
-  private final ResourceMonitor              trigger;
-  private final PersistentManagedObjectStore store;
-  private final ObjectManager                objectManager;
-  private final ClientObjectReferenceSet     clientObjectReferenceSet;
-  private long                               lastEmergency                           = 0;
-  private Sink                               evictorSink;
-  private final Timer                        expiry                                  = new Timer("Expiry Timer", true);
-  private final Set<ObjectID>                expirySet                               = new ObjectIDSet();
-  private int                                serverSizeHint                          = 256;
-
-  public ProgressiveEvictionManager(ObjectManager mgr, MonitoredResource monitored, PersistentManagedObjectStore store,
-                                    ClientObjectReferenceSet clients, ServerTransactionFactory trans, TCThreadGroup grp) {
-    this.objectManager = mgr;
-    this.store = store;
-    this.clientObjectReferenceSet = clients;
-    this.evictor = new ServerMapEvictionEngine(mgr, trans);
-    this.trigger = new ResourceMonitor(monitored, L2_CACHEMANAGER_RESOURCEPOLLINGINTERVAL * 1000, grp);
-  }
-
-  @Override
-  public void initializeContext(final ConfigurationContext context) {
-    evictor.initializeContext(context);
-    final ServerConfigurationContext scc = (ServerConfigurationContext) context;
-    this.evictorSink = scc.getStage(ServerConfigurationContext.SERVER_MAP_EVICTION_PROCESSOR_STAGE).getSink();
-  }
-
-  @Override
-  public void startEvictor() {
-    evictor.startEvictor();
-    trigger.registerForMemoryEvents(new Responder());
-    runEvictor();
-    expiry.schedule(new TimerTask() {
-      @Override
-      public void run() {
-        runEvictor();
-      }
-    }, ServerMapEvictionEngine.DEFAULT_SLEEP_TIME, ServerMapEvictionEngine.DEFAULT_SLEEP_TIME);
-  }
-
-  @Override
-  public void runEvictor() {
-    final ObjectIDSet evictableObjects = store.getAllEvictableObjectIDs();
-    serverSizeHint = evictableObjects.size();
-    for (final ObjectID mapID : evictableObjects) {
-      doEvictionOn(new PeriodicEvictionTrigger(objectManager, mapID, evictor.isElementBasedTTIorTTL()));
-    }
-  }
-
-  /*
-   * return of false means the map is gone
-   */
-
-  @Override
-  public boolean doEvictionOn(final EvictionTrigger trigger) {
-    ObjectID oid = trigger.getId();
-
-    if (!evictor.markEvictionInProgress(oid)) { return true; }
-
-    try {
-      final ManagedObject mo = this.objectManager.getObjectByIDOrNull(oid);
-      if (mo == null) {
-        if (evictor.isLogging()) {
-          log("Managed object gone : " + oid);
-        }
-        return false;
-      }
-
-      final ManagedObjectState state = mo.getManagedObjectState();
-      final String className = state.getClassName();
-
-      EvictableMap ev = getEvictableMapFrom(mo.getID(), state);
-      if (!trigger.startEviction(ev)) {
-        this.objectManager.releaseReadOnly(mo);
-        return true;
-      }
-
-      ServerMapEvictionContext context = doEviction(trigger, ev, className, ev.getCacheName());
-      if (context == null) {
-        trigger.completeEviction(ev);
-      }
-
-      // Reason for releasing the checked-out object before adding the context to the sink is that we can block on add
-      // to the sink because the sink reached max capacity and blocking
-      // with a checked-out object will result in a deadlock. @see DEV-5207
-      this.objectManager.releaseReadOnly(mo);
-      if (context != null) {
-        this.evictorSink.add(context);
-      }
-    } finally {
-      evictor.markEvictionDone(oid);
-      if (evictor.isLogging()) {
-        log("Evictor results " + trigger);
-      }
-    }
-
-    return true;
-  }
-
-  private void scheduleExpiry(final ObjectID oid, final int ttl, final int tti) {
-    if (ttl <= 0 && tti <= 0) { return; }
-
-    synchronized (expirySet) {
-      if (!expirySet.contains(oid)) {
-        expirySet.add(oid);
-        if (evictor.isLogging()) {
-          log("Scheduling eviction on " + oid + " in " + ((ttl > tti ? ttl : tti) * 1000 * 2) + " with tti/ttl:" + tti
-              + "/" + ttl);
-        }
-        expiry.schedule(new TimerTask() {
-
-          @Override
-          public void run() {
-            boolean exists = doEvictionOn(new PeriodicEvictionTrigger(objectManager, oid, evictor
-                .isElementBasedTTIorTTL()));
-            expirySet.remove(oid);
-            if (exists) {
-              scheduleExpiry(oid, ttl, tti);
-            }
-          }
-
-        }, (ttl > tti ? ttl : tti) * 1000 * 2);
-      }
-    }
-  }
-
-  private ServerMapEvictionContext doEviction(final EvictionTrigger trigger, final EvictableMap ev,
-                                              final String className, final String cacheName) {
-    final int currentSize = ev.getSize();
-    int max = ev.getMaxTotalCount();
-
-    if (currentSize == 0) { return null; }
-
-    if (max == 0) {
-      if (evictor.isLogging()) {
-        log(ev.getCacheName() + " is pinned or a store");
-      }
-      return null;
-    }
-
-    if (max < 0) {
-      // cache has no count capacity max is MAX_VALUE;
-      max = Integer.MAX_VALUE;
-    }
-
-    Map samples = trigger.collectEvictonCandidates(max, ev, clientObjectReferenceSet);
-
-    if (samples.isEmpty()) {
-      return null;
-    } else {
-      return new ServerMapEvictionContext(trigger, samples, className, cacheName);
-    }
-  }
-
-  void emergencyEviction() {
-    final ObjectIDSet evictableObjects = store.getAllEvictableObjectIDs();
-    boolean handled = false;
-    boolean blowout = (lastEmergency > 0 && lastEmergency - System.currentTimeMillis() < SLEEP_TIME); // if the last
-                                                                                                      // emergency is
-                                                                                                      // less than the
-                                                                                                      // default sleep
-                                                                                                      // time, blow it
-                                                                                                      // out
-    while (!handled) {
-      for (final ObjectID mapID : evictableObjects) {
-        EmergencyEvictionTrigger trigger = new EmergencyEvictionTrigger(objectManager, mapID, blowout);
-        doEvictionOn(trigger);
-        if (trigger.getSampleCount() > 0 || blowout) {
-          handled = true;
-        }
-      }
-      blowout = true;
-    }
-    lastEmergency = System.currentTimeMillis();
-  }
-
-  private EvictableMap getEvictableMapFrom(final ObjectID id, final ManagedObjectState state) {
-    if (!PersistentCollectionsUtil.isEvictableMapType(state.getType())) { throw new AssertionError(
-                                                                                                   "Received wrong object thats not evictable : "
-                                                                                                       + id + " : "
-                                                                                                       + state); }
-    return (EvictableMap) state;
-  }
-
-  private void log(String msg) {
-    logger.info("Resource Monitor Eviction - " + msg);
-  }
-
-  @Override
-  public void evict(ObjectID oid, Map samples, String className, String cacheName) {
-    evictor.evictFrom(oid, samples, className, cacheName);
-    if (evictor.isLogging() && !samples.isEmpty()) {
-      log("Evicted: " + samples.size() + " from: " + className + "/" + cacheName);
-=======
 
     private static final TCLogger logger = TCLogging
             .getLogger(ProgressiveEvictionManager.class);
@@ -490,41 +277,9 @@
         if (evictor.isLogging() && !samples.isEmpty()) {
             log("Evicted: " + samples.size() + " from: " + className + "/" + cacheName);
         }
->>>>>>> 33359217
-    }
-  }
-
-  @Override
-  public PrettyPrinter prettyPrint(PrettyPrinter out) {
-    return evictor.prettyPrint(out);
-  }
-
-  class Responder implements MemoryEventsListener {
-    long last = System.currentTimeMillis();
-
-    @Override
-<<<<<<< HEAD
-    public void memoryUsed(MemoryUsage usage, boolean recommendOffheap) {
-      try {
-        int percent = usage.getUsedPercentage();
-        long current = System.currentTimeMillis();
-        if (evictor.isLogging()) {
-          log("Percent usage:" + percent + " time:" + ((current - last) / 1000) + " sec");
-        }
-        last = current;
-        if (percent > 90) {
-          emergencyEviction();
-        } else if (percent > 10) { /* at 10% usage, run the evictor */
-          runEvictor();
-        } else {
-          // polling this force refresh and trigger any capacity evictors that didn't finish there job
-          clientObjectReferenceSet.size();
-        }
-      } catch (UnsupportedOperationException us) {
-        runEvictor();
-        log(us.toString());
-      }
-=======
+    }
+
+    @Override
     public PrettyPrinter prettyPrint(PrettyPrinter out) {
         return evictor.prettyPrint(out);
     }
@@ -586,8 +341,5 @@
                 log(us.toString());
             }
         }
->>>>>>> 33359217
-    }
-
-  }
+    }
 }