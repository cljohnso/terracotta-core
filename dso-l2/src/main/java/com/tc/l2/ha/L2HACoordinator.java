/*
 * All content copyright (c) 2003-2008 Terracotta, Inc., except as may otherwise be noted in a separate copyright
 * notice. All rights reserved.
 */
package com.tc.l2.ha;

import static com.tc.l2.ha.ClusterStateDBKeyNames.DATABASE_CREATION_TIMESTAMP_KEY;

import org.terracotta.corestorage.monitoring.MonitoredResource;

import com.tc.async.api.Sink;
import com.tc.async.api.StageManager;
import com.tc.async.impl.OrderedSink;
import com.tc.config.schema.setup.L2ConfigurationSetupManager;
import com.tc.l2.api.L2Coordinator;
import com.tc.l2.api.ReplicatedClusterStateManager;
import com.tc.l2.context.StateChangedEvent;
import com.tc.l2.handler.GCResultHandler;
import com.tc.l2.handler.GroupEventsDispatchHandler;
import com.tc.l2.handler.GroupEventsDispatchHandler.GroupEventsDispatcher;
import com.tc.l2.handler.L2IndexSyncHandler;
import com.tc.l2.handler.L2IndexSyncRequestHandler;
import com.tc.l2.handler.L2ObjectSyncHandler;
import com.tc.l2.handler.L2ObjectSyncRequestHandler;
import com.tc.l2.handler.L2ObjectSyncSendHandler;
import com.tc.l2.handler.L2StateChangeHandler;
import com.tc.l2.handler.L2StateMessageHandler;
import com.tc.l2.handler.ServerTransactionAckHandler;
import com.tc.l2.handler.TransactionRelayHandler;
import com.tc.l2.msg.GCResultMessage;
import com.tc.l2.msg.IndexSyncAckMessage;
import com.tc.l2.msg.IndexSyncCompleteMessage;
import com.tc.l2.msg.IndexSyncMessage;
import com.tc.l2.msg.IndexSyncStartMessage;
import com.tc.l2.msg.L2StateMessage;
import com.tc.l2.msg.ObjectSyncCompleteMessage;
import com.tc.l2.msg.ObjectSyncMessage;
import com.tc.l2.msg.RelayedCommitTransactionMessage;
import com.tc.l2.msg.ServerRelayedTxnAckMessage;
import com.tc.l2.msg.ServerSyncTxnAckMessage;
import com.tc.l2.objectserver.L2IndexStateManager;
import com.tc.l2.objectserver.L2ObjectStateManager;
import com.tc.l2.objectserver.L2ObjectSyncAckManager;
import com.tc.l2.objectserver.L2ObjectSyncAckManagerImpl;
import com.tc.l2.objectserver.L2PassiveSyncStateManager;
import com.tc.l2.objectserver.ReplicatedObjectManager;
import com.tc.l2.objectserver.ReplicatedObjectManagerImpl;
import com.tc.l2.objectserver.ReplicatedTransactionManager;
import com.tc.l2.objectserver.ReplicatedTransactionManagerImpl;
import com.tc.l2.objectserver.ServerTransactionFactory;
import com.tc.l2.operatorevent.OperatorEventsZapRequestListener;
import com.tc.l2.state.StateChangeListener;
import com.tc.l2.state.StateManager;
import com.tc.l2.state.StateManagerConfigImpl;
import com.tc.l2.state.StateManagerImpl;
import com.tc.l2.state.StateSyncManager;
import com.tc.logging.TCLogger;
import com.tc.logging.TCLogging;
import com.tc.net.GroupID;
import com.tc.net.NodeID;
import com.tc.net.groups.GroupEventsListener;
import com.tc.net.groups.GroupException;
import com.tc.net.groups.GroupManager;
import com.tc.net.groups.StripeIDStateManager;
import com.tc.object.msg.MessageRecycler;
import com.tc.object.persistence.api.PersistentMapStore;
import com.tc.objectserver.api.ObjectManager;
import com.tc.objectserver.core.api.ServerConfigurationContext;
import com.tc.objectserver.gtx.ServerGlobalTransactionManager;
import com.tc.objectserver.impl.DistributedObjectServer;
import com.tc.objectserver.search.IndexHACoordinator;
import com.tc.objectserver.tx.ServerTransactionManager;
import com.tc.properties.TCPropertiesConsts;
import com.tc.properties.TCPropertiesImpl;
import com.tc.text.PrettyPrintable;
import com.tc.text.PrettyPrinter;
import com.tc.util.State;
import com.tc.util.sequence.DGCSequenceProvider;
import com.tc.util.sequence.ObjectIDSequence;
import com.tc.util.sequence.SequenceGenerator;
import com.tc.util.sequence.SequenceGenerator.SequenceGeneratorException;
import com.tc.util.sequence.SequenceGenerator.SequenceGeneratorListener;

import java.io.IOException;
import java.text.SimpleDateFormat;
import java.util.Calendar;
import java.util.concurrent.CopyOnWriteArrayList;

public class L2HACoordinator implements L2Coordinator, GroupEventsListener, SequenceGeneratorListener, PrettyPrintable {

  private static final TCLogger                           logger    = TCLogging.getLogger(L2HACoordinator.class);

  private final TCLogger                                  consoleLogger;
  private final DistributedObjectServer                   server;
  private final GroupManager                              groupManager;
  private final GroupID                                   thisGroupID;

  private StateManager                                    stateManager;
  private ReplicatedObjectManagerImpl                     rObjectManager;
  private ReplicatedTransactionManager                    rTxnManager;
  private ReplicatedClusterStateManager                   rClusterStateMgr;
  private SequenceGenerator                               sequenceGenerator;

  private final SequenceGenerator                         indexSequenceGenerator;
  private final L2ConfigurationSetupManager               configSetupManager;
  private final CopyOnWriteArrayList<StateChangeListener> listeners = new CopyOnWriteArrayList<StateChangeListener>();
  private final L2PassiveSyncStateManager                 l2PassiveSyncStateManager;
  private final L2ObjectStateManager                      l2ObjectStateManager;
  private boolean                                         isCleanDB;
  private final PersistentMapStore                        persistentStateStore;

  public L2HACoordinator(final TCLogger consoleLogger, final DistributedObjectServer server,
                         final StageManager stageManager, final GroupManager groupCommsManager,
                         final PersistentMapStore persistentStateStore, final ObjectManager objectManager,
                         final IndexHACoordinator indexHACoordinator,
                         final L2PassiveSyncStateManager l2PassiveSyncStateManager,
                         final L2ObjectStateManager l2ObjectStateManager,
                         final L2IndexStateManager l2IndexStateManager,
                         final ServerTransactionManager transactionManager, final ServerGlobalTransactionManager gtxm,
                         final WeightGeneratorFactory weightGeneratorFactory,
                         final L2ConfigurationSetupManager configurationSetupManager, final MessageRecycler recycler,
                         final GroupID thisGroupID, final StripeIDStateManager stripeIDStateManager,
                         final ServerTransactionFactory serverTransactionFactory,
                         DGCSequenceProvider dgcSequenceProvider, SequenceGenerator indexSequenceGenerator,
                         final ObjectIDSequence objectIDSequence, final MonitoredResource resource,
                         int electionTimInSecs) {
    this.consoleLogger = consoleLogger;
    this.server = server;
    this.groupManager = groupCommsManager;
    this.thisGroupID = thisGroupID;
    this.configSetupManager = configurationSetupManager;
    this.l2PassiveSyncStateManager = l2PassiveSyncStateManager;
    this.indexSequenceGenerator = indexSequenceGenerator;
    this.l2ObjectStateManager = l2ObjectStateManager;
    this.persistentStateStore = persistentStateStore;

    init(stageManager, l2ObjectStateManager, l2IndexStateManager, objectManager,
         indexHACoordinator, transactionManager, gtxm, weightGeneratorFactory, recycler, stripeIDStateManager,
         serverTransactionFactory, dgcSequenceProvider, objectIDSequence, resource, electionTimInSecs);
  }

<<<<<<< HEAD
  private void init(final StageManager stageManager,
=======
  private void init(final StageManager stageManager, final PersistentMapStore perstStateStore,
>>>>>>> ca51c89b
                    L2ObjectStateManager objectStateManager, L2IndexStateManager l2IndexStateManager,
                    final ObjectManager objectManager, IndexHACoordinator indexHACoordinator,
                    final ServerTransactionManager transactionManager, final ServerGlobalTransactionManager gtxm,
                    final WeightGeneratorFactory weightGeneratorFactory, final MessageRecycler recycler,
                    final StripeIDStateManager stripeIDStateManager,
                    final ServerTransactionFactory serverTransactionFactory, DGCSequenceProvider dgcSequenceProvider,
                    final ObjectIDSequence objectIDSequence, final MonitoredResource resource, int electionTimeInSecs) {

    isCleanDB = isCleanDB(perstStateStore);

    final int MAX_STAGE_SIZE = TCPropertiesImpl.getProperties().getInt(TCPropertiesConsts.L2_SEDA_STAGE_SINK_CAPACITY);

    final ClusterState clusterState = new ClusterState(perstStateStore, objectIDSequence,
                                                       this.server.getConnectionIdFactory(),
                                                       gtxm.getGlobalTransactionIDSequenceProvider(), this.thisGroupID,
                                                       stripeIDStateManager, dgcSequenceProvider);
    final Sink stateChangeSink = stageManager.createStage(ServerConfigurationContext.L2_STATE_CHANGE_STAGE,

    new L2StateChangeHandler(), 1, MAX_STAGE_SIZE).getSink();

    this.stateManager = new StateManagerImpl(this.consoleLogger, this.groupManager, stateChangeSink,
                                             new StateManagerConfigImpl(electionTimeInSecs),
                                             createWeightGeneratorFactoryForStateManager(gtxm));
    this.sequenceGenerator = new SequenceGenerator(this);

    final L2HAZapNodeRequestProcessor zapProcessor = new L2HAZapNodeRequestProcessor(this.consoleLogger,
                                                                                     this.stateManager,
                                                                                     this.groupManager,
                                                                                     weightGeneratorFactory,
                                                                                     perstStateStore);
    zapProcessor.addZapEventListener(new OperatorEventsZapRequestListener(this.configSetupManager));
    this.groupManager.setZapNodeRequestProcessor(zapProcessor);

    final Sink objectsSyncSendSink = stageManager.createStage(ServerConfigurationContext.OBJECTS_SYNC_SEND_STAGE,
                                                              new L2ObjectSyncSendHandler(objectStateManager,
                                                                                          serverTransactionFactory), 1,
                                                              MAX_STAGE_SIZE).getSink();

    final L2ObjectSyncAckManager objectSyncAckManager = new L2ObjectSyncAckManagerImpl(objectsSyncSendSink,
                                                                                       transactionManager);
    final Sink objectsSyncRequestSink = stageManager.createStage(ServerConfigurationContext.OBJECTS_SYNC_REQUEST_STAGE,
                                                                 new L2ObjectSyncRequestHandler(this.sequenceGenerator,
                                                                                                objectStateManager), 1,
                                                                 MAX_STAGE_SIZE).getSink();
    final Sink objectsSyncSink = stageManager.createStage(ServerConfigurationContext.OBJECTS_SYNC_STAGE,
                                                          new L2ObjectSyncHandler(serverTransactionFactory,
                                                                                  objectSyncAckManager), 1,
                                                          MAX_STAGE_SIZE).getSink();

    stageManager.createStage(ServerConfigurationContext.TRANSACTION_RELAY_STAGE,
                             new TransactionRelayHandler(objectStateManager, this.sequenceGenerator, gtxm), 1,
                             MAX_STAGE_SIZE);
    final Sink ackProcessingSink = stageManager
        .createStage(ServerConfigurationContext.SERVER_TRANSACTION_ACK_PROCESSING_STAGE,
                     new ServerTransactionAckHandler(), 1, MAX_STAGE_SIZE).getSink();
    final Sink stateMessageSink = stageManager.createStage(ServerConfigurationContext.L2_STATE_MESSAGE_HANDLER_STAGE,
                                                           new L2StateMessageHandler(), 1, MAX_STAGE_SIZE).getSink();
    final Sink gcResultSink = stageManager.createStage(ServerConfigurationContext.GC_RESULT_PROCESSING_STAGE,
                                                       new GCResultHandler(), 1, MAX_STAGE_SIZE).getSink();

    // Right now, Index Sync stages should be single threaded.
    final short INDEX_SYNC_STAGE_THREADS = 1;
    final Sink indexSyncRequestSink = stageManager.createStage(ServerConfigurationContext.INDEXES_SYNC_REQUEST_STAGE,
                                                               new L2IndexSyncRequestHandler(l2IndexStateManager),
                                                               INDEX_SYNC_STAGE_THREADS, Integer.MAX_VALUE).getSink();
    final Sink indexSyncSink = stageManager.createStage(ServerConfigurationContext.INDEXES_SYNC_STAGE,
                                                        new L2IndexSyncHandler(indexHACoordinator),
                                                        INDEX_SYNC_STAGE_THREADS, Integer.MAX_VALUE).getSink();

    this.rClusterStateMgr = new ReplicatedClusterStateManagerImpl(
                                                                  this.groupManager,
                                                                  this.stateManager,
                                                                  clusterState,
                                                                  this.server.getConnectionIdFactory(),
                                                                  stageManager
                                                                      .getStage(ServerConfigurationContext.CHANNEL_LIFE_CYCLE_STAGE)
                                                                      .getSink());

    final OrderedSink orderedObjectsSyncSink = new OrderedSink(logger, objectsSyncSink);
    final OrderedSink orderedIndexSyncSink = new OrderedSink(logger, indexSyncSink);

    this.rTxnManager = new ReplicatedTransactionManagerImpl(this.groupManager, orderedObjectsSyncSink,
                                                            transactionManager, gtxm, recycler, objectSyncAckManager);


    this.rObjectManager = new ReplicatedObjectManagerImpl(this.groupManager, this.stateManager,
                                                          this.l2PassiveSyncStateManager, this.l2ObjectStateManager,
                                                          this.rTxnManager, objectManager, transactionManager,
                                                          objectsSyncRequestSink, indexSyncRequestSink,
                                                          this.sequenceGenerator, this.indexSequenceGenerator,
                                                          isCleanDB, resource);

    objectStateManager.registerForL2ObjectStateChangeEvents(this.rObjectManager);
    l2IndexStateManager.registerForL2IndexStateChangeEvents(this.rObjectManager);

    this.groupManager.routeMessages(ObjectSyncMessage.class, orderedObjectsSyncSink);
    this.groupManager.routeMessages(ObjectSyncCompleteMessage.class, orderedObjectsSyncSink);

    this.groupManager.routeMessages(IndexSyncStartMessage.class, orderedIndexSyncSink);
    this.groupManager.routeMessages(IndexSyncMessage.class, orderedIndexSyncSink);
    this.groupManager.routeMessages(IndexSyncAckMessage.class, indexSyncRequestSink);
    this.groupManager.routeMessages(IndexSyncCompleteMessage.class, orderedIndexSyncSink);

    this.groupManager.routeMessages(RelayedCommitTransactionMessage.class, orderedObjectsSyncSink);
    this.groupManager.routeMessages(ServerRelayedTxnAckMessage.class, ackProcessingSink);
    this.groupManager.routeMessages(ServerSyncTxnAckMessage.class, ackProcessingSink);
    this.groupManager.routeMessages(L2StateMessage.class, stateMessageSink);
    this.groupManager.routeMessages(GCResultMessage.class, gcResultSink);

    GroupEventsDispatchHandler dispatchHandler = new GroupEventsDispatchHandler();
    dispatchHandler.addListener(this);

    final Sink groupEventsSink = stageManager.createStage(ServerConfigurationContext.GROUP_EVENTS_DISPATCH_STAGE,
                                                          dispatchHandler, 1, MAX_STAGE_SIZE).getSink();
    final GroupEventsDispatcher dispatcher = new GroupEventsDispatcher(groupEventsSink);

    this.groupManager.registerForGroupEvents(dispatcher);
  }

  private WeightGeneratorFactory createWeightGeneratorFactoryForStateManager(final ServerGlobalTransactionManager gtxm) {
    final WeightGeneratorFactory wgf = new WeightGeneratorFactory();
    // TODO::FIXME :: this is probably not the right thing to do since a runnign active might have current gid < curreng
    // gid in a just turned active because of how things are wired.
    //
    // final Sequence gidSequence = gtxm.getGlobalTransactionIDSequence();
    // wgf.add(new WeightGenerator() {
    // public long getWeight() {
    // return gidSequence.current();
    // }
    // });
    wgf.add(WeightGeneratorFactory.RANDOM_WEIGHT_GENERATOR);
    wgf.add(WeightGeneratorFactory.RANDOM_WEIGHT_GENERATOR);
    return wgf;
  }

  @Override
  public void start() {
    if (wasShutdownInPassiveStateInPreviousLife()) {
      while (true) {
        try {
          logger.warn("Detected that this server was shutdown and restarted in a state state other than ACTIVE-COORDINATOR." +
                      " Sleeping until ACTIVE server zaps it.");
          Thread.sleep(60 * 1000);
        } catch (InterruptedException e) {
          // ignore
        }
      }
    } else {
      this.stateManager.startElection();
    }
  }

  private boolean wasShutdownInPassiveStateInPreviousLife() {
    String stateStr = persistentStateStore.get(ClusterStateDBKeyNames.L2_STATE_KEY);
    if (stateStr != null) {
      State stateB4Crash = new State(stateStr);
      return !StateManager.ACTIVE_COORDINATOR.equals(stateB4Crash);
    } else {
      // case when Server is started for the first time
      return false;
    }
  }

  @Override
  public StateManager getStateManager() {
    return this.stateManager;
  }

  @Override
  public L2ObjectStateManager getL2ObjectStateManager() {
    return this.l2ObjectStateManager;
  }

  @Override
  public ReplicatedClusterStateManager getReplicatedClusterStateManager() {
    return this.rClusterStateMgr;
  }

  @Override
  public ReplicatedObjectManager getReplicatedObjectManager() {
    return this.rObjectManager;
  }

  @Override
  public ReplicatedTransactionManager getReplicatedTransactionManager() {
    return this.rTxnManager;
  }

  @Override
  public GroupManager getGroupManager() {
    return this.groupManager;
  }

  @Override
  public void l2StateChanged(final StateChangedEvent sce) {
    // someone wants to be notified earlier
    fireStateChangedEvent(sce);

    this.rClusterStateMgr.setCurrentState(sce.getCurrentState());
    this.rTxnManager.l2StateChanged(sce);
    if (sce.movedToActive()) {
      this.rClusterStateMgr.goActiveAndSyncState();
      this.server.startActiveMode();
      this.rObjectManager.sync();
      startL1Listener();
    }
  }

  private void fireStateChangedEvent(final StateChangedEvent sce) {
    for (final StateChangeListener listener : this.listeners) {
      listener.l2StateChanged(sce);
    }
  }

  public void registerForStateChangeEvents(final StateChangeListener listener) {
    this.listeners.add(listener);
  }

  protected void startL1Listener() {
    try {
      this.server.startL1Listener();
    } catch (final IOException e) {
      throw new AssertionError(e);
    }
  }

  @Override
  public void nodeJoined(final NodeID nodeID) {
    log(nodeID + " joined the cluster");
    if (this.stateManager.isActiveCoordinator()) {
      try {
        this.stateManager.publishActiveState(nodeID);
        this.rClusterStateMgr.publishClusterState(nodeID);
        this.rObjectManager.query(nodeID);
      } catch (final GroupException ge) {
        final String errMesg = "A Terracotta server tried to join the mirror group as a second ACTIVE: " + nodeID
                               + " Zapping it to allow it to join as PASSIVE standby (backup): ";
        logger.error(errMesg, ge);
        this.groupManager.zapNode(nodeID, L2HAZapNodeRequestProcessor.COMMUNICATION_ERROR,
                                  errMesg + L2HAZapNodeRequestProcessor.getErrorString(ge));
      }
    }
  }

  private void log(final String message) {
    logger.info(message);
    this.consoleLogger.info(message);
  }

  private void warn(final String message) {
    logger.warn(message);
    this.consoleLogger.warn(message);
  }

  @Override
  public void nodeLeft(final NodeID nodeID) {
    warn(nodeID + " left the cluster");
    if (this.stateManager.isActiveCoordinator()) {
      this.rObjectManager.clear(nodeID);
      this.rClusterStateMgr.fireNodeLeftEvent(nodeID);
    } else {
      this.stateManager.startElectionIfNecessary(nodeID);
    }
    this.sequenceGenerator.clearSequenceFor(nodeID);
    this.indexSequenceGenerator.clearSequenceFor(nodeID);
  }

  @Override
  public void sequenceCreatedFor(final Object key) throws SequenceGeneratorException {
    final NodeID nodeID = (NodeID) key;
    try {
      this.rTxnManager.publishResetRequest(nodeID);
    } catch (final GroupException ge) {
      logger.error("Error publishing reset counter request node : " + nodeID + " Zapping it : ", ge);
      this.groupManager.zapNode(nodeID,
                                L2HAZapNodeRequestProcessor.COMMUNICATION_ERROR,
                                "Error publishing reset counter for " + nodeID
                                    + L2HAZapNodeRequestProcessor.getErrorString(ge));
      rObjectManager.clear(nodeID);
      throw new SequenceGeneratorException(ge);
    }
  }

  @Override
  public void sequenceDestroyedFor(final Object key) {
    // NOP
  }

  private boolean isCleanDB(final PersistentMapStore clusterStateStore) {
    if (clusterStateStore.get(DATABASE_CREATION_TIMESTAMP_KEY) == null) {
      final Calendar cal = Calendar.getInstance();
      final SimpleDateFormat sdf = new SimpleDateFormat("yyyy-MM-dd HH:mm:ss:SSS");
      clusterStateStore.put(DATABASE_CREATION_TIMESTAMP_KEY, sdf.format(cal.getTime()));
      return true;
    }
    return false;
  }

  @Override
  public PrettyPrinter prettyPrint(final PrettyPrinter out) {
    final StringBuilder strBuilder = new StringBuilder();
    strBuilder.append(L2HACoordinator.class.getSimpleName() + " [ ");
    strBuilder.append(this.thisGroupID).append(" ").append(this.l2PassiveSyncStateManager);
    strBuilder.append(" ]");
    out.indent().print(strBuilder.toString()).flush();
    out.indent().print("ReplicatedClusterStateMgr").visit(this.rClusterStateMgr).flush();
    return out;
  }

  @Override
  public StateSyncManager getStateSyncManager() {
    return this.l2PassiveSyncStateManager;
  }

  @Override
  public boolean isStartedWithCleanDB() {
    return this.isCleanDB;
  }
}<|MERGE_RESOLUTION|>--- conflicted
+++ resolved
@@ -134,16 +134,12 @@
     this.l2ObjectStateManager = l2ObjectStateManager;
     this.persistentStateStore = persistentStateStore;
 
-    init(stageManager, l2ObjectStateManager, l2IndexStateManager, objectManager,
+    init(stageManager, persistentStateStore, l2ObjectStateManager, l2IndexStateManager, objectManager,
          indexHACoordinator, transactionManager, gtxm, weightGeneratorFactory, recycler, stripeIDStateManager,
          serverTransactionFactory, dgcSequenceProvider, objectIDSequence, resource, electionTimInSecs);
   }
 
-<<<<<<< HEAD
-  private void init(final StageManager stageManager,
-=======
   private void init(final StageManager stageManager, final PersistentMapStore perstStateStore,
->>>>>>> ca51c89b
                     L2ObjectStateManager objectStateManager, L2IndexStateManager l2IndexStateManager,
                     final ObjectManager objectManager, IndexHACoordinator indexHACoordinator,
                     final ServerTransactionManager transactionManager, final ServerGlobalTransactionManager gtxm,
