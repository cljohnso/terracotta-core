/*
 * All content copyright Terracotta, Inc., unless otherwise indicated. All rights reserved.
 */
package com.tc.object.config.schema;

import org.apache.xmlbeans.XmlBoolean;
import org.apache.xmlbeans.XmlException;
import org.apache.xmlbeans.XmlInteger;
import org.apache.xmlbeans.XmlObject;
import org.apache.xmlbeans.XmlString;

import com.tc.config.schema.ActiveServerGroupsConfigObject;
import com.tc.config.schema.BaseConfigObject;
import com.tc.config.schema.HaConfigObject;
import com.tc.config.schema.UpdateCheckConfigObject;
import com.tc.config.schema.context.ConfigContext;
import com.tc.config.schema.defaults.DefaultValueProvider;
import com.tc.config.schema.dynamic.ParameterSubstituter;
import com.tc.config.schema.setup.ConfigurationSetupException;
import com.tc.logging.TCLogger;
import com.tc.logging.TCLogging;
import com.tc.util.Assert;
import com.terracottatech.config.Auth;
import com.terracottatech.config.BindPort;
import com.terracottatech.config.GarbageCollection;
import com.terracottatech.config.Keychain;
import com.terracottatech.config.Offheap;
import com.terracottatech.config.Restartable;
import com.terracottatech.config.Security;
import com.terracottatech.config.Server;
import com.terracottatech.config.Servers;
import com.terracottatech.config.Ssl;
import com.terracottatech.config.TcConfigDocument.TcConfig;

import java.io.File;

/**
 * The standard implementation of {@link L2DSOConfig}.
 */
public class L2DSOConfigObject extends BaseConfigObject implements L2DSOConfig {
  private static final TCLogger   logger                                = TCLogging.getLogger(L2DSOConfigObject.class);
  private static final String     WILDCARD_IP                           = "0.0.0.0";
  private static final String     LOCALHOST                             = "localhost";
  public static final short       DEFAULT_JMXPORT_OFFSET_FROM_TSAPORT   = 10;
  public static final short       DEFAULT_GROUPPORT_OFFSET_FROM_TSAPORT = 20;
  public static final int         MIN_PORTNUMBER                        = 0x0FFF;
  public static final int         MAX_PORTNUMBER                        = 0xFFFF;

  private final Offheap           offHeapConfig;
  private final Security          securityConfig;
  private final GarbageCollection garbageCollection;
  private final BindPort          tsaPort;
  private final BindPort          tsaGroupPort;
  private final String            host;
  private final String            serverName;
  private final String            bind;
  private final int               clientReconnectWindow;
  private final Restartable       restartable;

  public L2DSOConfigObject(ConfigContext context, GarbageCollection gc, int clientReconnectWindow,
                           Restartable restartable) {
    super(context);

    this.context.ensureRepositoryProvides(Server.class);
    Server server = (Server) this.context.bean();
    this.garbageCollection = gc;
    this.clientReconnectWindow = clientReconnectWindow;
    this.restartable = restartable;

    this.bind = server.getBind();
    this.host = server.getHost();
    if (this.host.equalsIgnoreCase(LOCALHOST)) {
      logger.warn("The specified hostname \"" + this.host
                  + "\" may not work correctly if clients and operator console are connecting from other hosts. "
                  + "Replace \"" + this.host + "\" with an appropriate hostname in configuration.");
    }
    this.serverName = server.getName();
    this.tsaPort = server.getTsaPort();
    this.tsaGroupPort = server.getTsaGroupPort();
    if (server.isSetOffheap()) {
      this.offHeapConfig = server.getOffheap();
    } else {
      this.offHeapConfig = Offheap.Factory.newInstance();
    }
    if (server.isSetSecurity()) {
      this.securityConfig = server.getSecurity();
    } else {
      this.securityConfig = Security.Factory.newInstance();
      this.securityConfig.setSsl(Ssl.Factory.newInstance());
      this.securityConfig.setKeychain(Keychain.Factory.newInstance());
      this.securityConfig.setAuth(Auth.Factory.newInstance());
    }
  }

  @Override
  public Offheap offHeapConfig() {
    return this.offHeapConfig;
  }

  @Override
  public Security securityConfig() {
    return this.securityConfig;
  }

  @Override
<<<<<<< HEAD
  public Offheap getOffheap() {
    return this.offHeapConfig;
  }

  @Override
  public BindPort tsaPort() {
    return this.tsaPort;
  }

  @Override
  public BindPort tsaGroupPort() {
    return this.tsaGroupPort;
  }

  @Override
  public Restartable getRestartable() {
    return this.restartable;
  }

  @Override
=======
  public BindPort dsoPort() {
    return this.dsoPort;
  }

  @Override
  public BindPort l2GroupPort() {
    return this.l2GroupPort;
  }

  @Override
>>>>>>> 9c907537
  public String host() {
    return host;
  }

  @Override
  public String serverName() {
    return this.serverName;
  }

  @Override
<<<<<<< HEAD
=======
  public Persistence getPersistence() {
    return this.persistence;
  }

  @Override
>>>>>>> 9c907537
  public GarbageCollection garbageCollection() {
    return this.garbageCollection;
  }

  @Override
<<<<<<< HEAD
=======
  public DsoServerData getDso() {
    return this.dso;
  }

  @Override
>>>>>>> 9c907537
  public int clientReconnectWindow() {
    return this.clientReconnectWindow;
  }

  @Override
  public String bind() {
    return this.bind;
  }

  public static void initializeServers(TcConfig config, DefaultValueProvider defaultValueProvider,
                                       File directoryLoadedFrom) throws XmlException, ConfigurationSetupException {
    if (!config.isSetServers()) {
      config.addNewServers();
    }
    Servers servers = config.getServers();
    if (servers.getServerArray().length == 0) {
      servers.addNewServer();
    }
    if (!servers.isSetSecure()) {
      servers.setSecure(false);
    }

    initializeClientReconnectWindow(servers, defaultValueProvider);
    initializeRestartable(servers, defaultValueProvider);
    initializeGarbageCollection(servers, defaultValueProvider);

    for (int i = 0; i < servers.sizeOfServerArray(); i++) {
      Server server = servers.getServerArray(i);
      initializeServerBind(server, defaultValueProvider);
      initializeTsaPort(server, defaultValueProvider);
      initializeJmxPort(server, defaultValueProvider);
      initializeTsaGroupPort(server, defaultValueProvider);
      // CDV-1220: per our documentation in the schema itself, host is supposed to default to server name or '%i'
      // and name is supposed to default to 'host:tsa-port'
      initializeNameAndHost(server, defaultValueProvider);
      initializeDataDirectory(server, defaultValueProvider, directoryLoadedFrom);
      initializeLogsDirectory(server, defaultValueProvider, directoryLoadedFrom);
      initializeDataBackupDirectory(server, defaultValueProvider, directoryLoadedFrom);
      initializeIndexDiretory(server, defaultValueProvider, directoryLoadedFrom);
      initializeSecurity(server, defaultValueProvider);
      initializeOffHeap(server, defaultValueProvider);
    }

    HaConfigObject.initializeHa(servers, defaultValueProvider);
    ActiveServerGroupsConfigObject.initializeMirrorGroups(servers, defaultValueProvider);
    UpdateCheckConfigObject.initializeUpdateCheck(servers, defaultValueProvider);
  }

  private static void initializeServerBind(Server server, DefaultValueProvider defaultValueProvider) {
    if (!server.isSetBind() || server.getBind().trim().length() == 0) {
      server.setBind(WILDCARD_IP);
    }
    server.setBind(ParameterSubstituter.substitute(server.getBind()));
  }

  private static void initializeTsaPort(Server server, DefaultValueProvider defaultValueProvider) throws XmlException {
    XmlObject[] tsaPorts = server.selectPath("tsa-port");
    Assert.assertTrue(tsaPorts.length <= 1);
    if (!server.isSetTsaPort()) {
      final XmlInteger defaultValue = (XmlInteger) defaultValueProvider.defaultFor(server.schemaType(), "tsa-port");
      int defaultTsaPort = defaultValue.getBigIntegerValue().intValue();
      BindPort tsaPort = server.addNewTsaPort();
      tsaPort.setIntValue(defaultTsaPort);
      tsaPort.setBind(server.getBind());
    } else if (!server.getTsaPort().isSetBind()) {
      server.getTsaPort().setBind(server.getBind());
    }
  }

  private static void initializeJmxPort(Server server, DefaultValueProvider defaultValueProvider) {
    XmlObject[] jmxPorts = server.selectPath("jmx-port");
    Assert.assertTrue(jmxPorts.length <= 1);
    if (!server.isSetJmxPort()) {
      BindPort jmxPort = server.addNewJmxPort();
      int tempJmxPort = server.getTsaPort().getIntValue() + DEFAULT_JMXPORT_OFFSET_FROM_TSAPORT;
      int defaultJmxPort = ((tempJmxPort <= MAX_PORTNUMBER) ? tempJmxPort : (tempJmxPort % MAX_PORTNUMBER)
                                                                            + MIN_PORTNUMBER);

      jmxPort.setIntValue(defaultJmxPort);
      jmxPort.setBind(server.getBind());
    } else if (!server.getJmxPort().isSetBind()) {
      server.getJmxPort().setBind(server.getBind());
    }
  }

  private static void initializeTsaGroupPort(Server server, DefaultValueProvider defaultValueProvider) {
    XmlObject[] tsaGroupPorts = server.selectPath("tsa-group-port");
    Assert.assertTrue(tsaGroupPorts.length <= 1);
    if (!server.isSetTsaGroupPort()) {
      BindPort l2GrpPort = server.addNewTsaGroupPort();
      int tempGroupPort = server.getTsaPort().getIntValue() + DEFAULT_GROUPPORT_OFFSET_FROM_TSAPORT;
      int defaultGroupPort = ((tempGroupPort <= MAX_PORTNUMBER) ? (tempGroupPort) : (tempGroupPort % MAX_PORTNUMBER)
                                                                                    + MIN_PORTNUMBER);
      l2GrpPort.setIntValue(defaultGroupPort);
      l2GrpPort.setBind(server.getBind());
    } else if (!server.getTsaGroupPort().isSetBind()) {
      server.getTsaGroupPort().setBind(server.getBind());
    }
  }

  private static void initializeNameAndHost(Server server, DefaultValueProvider defaultValueProvider) {
    if (!server.isSetHost() || server.getHost().trim().length() == 0) {
      if (!server.isSetName()) {
        server.setHost("%i");
      } else {
        server.setHost(server.getName());
      }
    }

    if (!server.isSetName() || server.getName().trim().length() == 0) {
      int tsaPort = server.getTsaPort().getIntValue();
      server.setName(server.getHost() + (tsaPort > 0 ? ":" + tsaPort : ""));
    }

    // CDV-77: add parameter expansion to the <server> attributes ('host' and 'name')
    server.setHost(ParameterSubstituter.substitute(server.getHost()));
    server.setName(ParameterSubstituter.substitute(server.getName()));
  }

  private static void initializeDataDirectory(Server server, DefaultValueProvider defaultValueProvider,
                                              File directoryLoadedFrom) throws XmlException {
    if (!server.isSetData()) {
      final XmlString defaultValue = (XmlString) defaultValueProvider.defaultFor(server.schemaType(), "data");
      String substitutedString = ParameterSubstituter.substitute(defaultValue.getStringValue());

      server.setData(new File(directoryLoadedFrom, substitutedString).getAbsolutePath());
    } else {
      server.setData(getAbsolutePath(ParameterSubstituter.substitute(server.getData()), directoryLoadedFrom));
    }
  }

  private static void initializeIndexDiretory(Server server, DefaultValueProvider defaultValueProvider,
                                              File directoryLoadedFrom) {
    if (!server.isSetIndex()) {
      Assert.assertTrue(server.isSetData());
      server.setIndex(new File(server.getData(), "index").getAbsolutePath());
    } else {
      server.setIndex(getAbsolutePath(ParameterSubstituter.substitute(server.getIndex()), directoryLoadedFrom));
    }
  }

  private static void initializeLogsDirectory(Server server, DefaultValueProvider defaultValueProvider,
                                              File directoryLoadedFrom) throws XmlException {
    if (!server.isSetLogs()) {
      final XmlString defaultValue = (XmlString) defaultValueProvider.defaultFor(server.schemaType(), "logs");
      String substitutedString = ParameterSubstituter.substitute(defaultValue.getStringValue());
      server.setLogs(new File(directoryLoadedFrom, substitutedString).getAbsolutePath());
    } else {
      server.setLogs(getAbsolutePath(ParameterSubstituter.substitute(server.getLogs()), directoryLoadedFrom));
    }
  }

  private static void initializeDataBackupDirectory(Server server, DefaultValueProvider defaultValueProvider,
                                                    File directoryLoadedFrom) throws XmlException {
    if (!server.isSetDataBackup()) {
      final XmlString defaultValue = (XmlString) defaultValueProvider.defaultFor(server.schemaType(), "data-backup");
      String substitutedString = ParameterSubstituter.substitute(defaultValue.getStringValue());
      server.setDataBackup(new File(directoryLoadedFrom, substitutedString).getAbsolutePath());
    } else {
      server
          .setDataBackup(getAbsolutePath(ParameterSubstituter.substitute(server.getDataBackup()), directoryLoadedFrom));
    }
  }

  private static String getAbsolutePath(String substituted, File directoryLoadedFrom) {
    File out = new File(substituted);
    if (!out.isAbsolute()) {
      out = new File(directoryLoadedFrom, substituted);
    }

    return out.getAbsolutePath();
  }

  private static void initializeClientReconnectWindow(Servers servers, DefaultValueProvider defaultValueProvider)
      throws XmlException {

    if (!servers.isSetClientReconnectWindow()) {
      servers.setClientReconnectWindow(getDefaultReconnectWindow(servers, defaultValueProvider));
    }
  }

  private static void initializeSecurity(Server server, DefaultValueProvider defaultValueProvider) throws XmlException {
    if (server.isSetSecurity()) {
      initializeSsl(server.getSecurity(), defaultValueProvider);
      initializeKeyChain(server.getSecurity(), defaultValueProvider);
      initializeAuth(server.getSecurity(), defaultValueProvider);
    }
  }

  private static void initializeSsl(Security security, DefaultValueProvider defaultValueProvider) {
    security.getSsl().setCertificate(ParameterSubstituter.substitute(security.getSsl().getCertificate()));
  }

  private static void initializeKeyChain(final Security security, final DefaultValueProvider defaultValueProvider)
      throws XmlException {
    final String defaultKeyChainImpl = ((XmlString) defaultValueProvider.defaultFor(security.schemaType(),
                                                                                    "keychain/class")).getStringValue();

    if (!security.getKeychain().isSetClass1()) {
      security.getKeychain().setClass1(defaultKeyChainImpl);
    }
    security.getKeychain().setUrl(ParameterSubstituter.substitute(security.getKeychain().getUrl()));
  }

  private static void initializeAuth(final Security security, final DefaultValueProvider defaultValueProvider)
      throws XmlException {
    final String defaultRealm = ((XmlString) defaultValueProvider.defaultFor(security.schemaType(), "auth/realm"))
        .getStringValue();
    final String defaultUser = ((XmlString) defaultValueProvider.defaultFor(security.schemaType(), "auth/user"))
        .getStringValue();

    if (!security.getAuth().isSetRealm()) {
      security.getAuth().setRealm(defaultRealm);
    }
    if (!security.getAuth().isSetUser()) {
      security.getAuth().setUser(defaultUser);
    }

    security.getAuth().setUrl(ParameterSubstituter.substitute(security.getAuth().getUrl()));
  }

<<<<<<< HEAD
  private static void initializeRestartable(Servers servers, DefaultValueProvider defaultValueProvider) {
    if (!servers.isSetRestartable()) {
      servers.addNewRestartable();
=======
  private static void initializePersisitence(Server server, DefaultValueProvider defaultValueProvider)
      throws XmlException {
    DsoServerData dso = server.getDso();
    Assert.assertNotNull(dso);

    initializeRestartable(server, defaultValueProvider);
    initializeOffHeap(server, defaultValueProvider);
  }

  private static void initializeRestartable(Server server, DefaultValueProvider defaultValueProvider) {
    DsoServerData dso = server.getDso();
    Assert.assertNotNull(dso);

    if (!dso.isSetPersistence()) {
      dso.addNewPersistence();
>>>>>>> 9c907537
    }

    Restartable restartable = servers.getRestartable();
    Assert.assertNotNull(restartable);
  }

  private static void initializeOffHeap(Server server, DefaultValueProvider defaultValueProvider) throws XmlException {
    if (!server.isSetOffheap()) return;

    Offheap offHeap = server.getOffheap();
    Assert.assertNotNull(offHeap);

    if (!offHeap.isSetEnabled()) {
      offHeap.setEnabled(getDefaultOffHeapEnabled(server, defaultValueProvider));
    }
  }



  private static boolean getDefaultOffHeapEnabled(Server server, DefaultValueProvider defaultValueProvider)
      throws XmlException {
    return ((XmlBoolean) defaultValueProvider.defaultFor(server.schemaType(), "offheap/enabled"))
        .getBooleanValue();
  }

  private static int getDefaultReconnectWindow(Servers servers, DefaultValueProvider defaultValueProvider)
      throws XmlException {
    return ((XmlInteger) defaultValueProvider.defaultFor(servers.schemaType(), "client-reconnect-window"))
        .getBigIntegerValue().intValue();
  }

  private static void initializeGarbageCollection(Servers servers, DefaultValueProvider defaultValueProvider)
      throws XmlException {
    if (!servers.isSetGarbageCollection()) {
      servers.addNewGarbageCollection();
    }

    GarbageCollection gc = servers.getGarbageCollection();
    Assert.assertNotNull(gc);
    if (!gc.isSetEnabled()) {
      gc.setEnabled(getDefaultGarbageCollectionEnabled(servers, defaultValueProvider));
    }

    if (!gc.isSetVerbose()) {
      gc.setVerbose(getDefaultGarbageCollectionVerbose(servers, defaultValueProvider));
    }

    if (!gc.isSetInterval()) {
      gc.setInterval(getDefaultGarbageCollectionInterval(servers, defaultValueProvider));
    }
  }

  private static boolean getDefaultGarbageCollectionEnabled(Servers servers, DefaultValueProvider defaultValueProvider)
      throws XmlException {
    return ((XmlBoolean) defaultValueProvider.defaultFor(servers.schemaType(), "garbage-collection/enabled"))
        .getBooleanValue();
  }

  private static boolean getDefaultGarbageCollectionVerbose(Servers servers, DefaultValueProvider defaultValueProvider)
      throws XmlException {
    return ((XmlBoolean) defaultValueProvider.defaultFor(servers.schemaType(), "garbage-collection/verbose"))
        .getBooleanValue();
  }

  private static int getDefaultGarbageCollectionInterval(Servers servers, DefaultValueProvider defaultValueProvider)
      throws XmlException {
    return ((XmlInteger) defaultValueProvider.defaultFor(servers.schemaType(), "garbage-collection/interval"))
        .getBigIntegerValue().intValue();
  }
}<|MERGE_RESOLUTION|>--- conflicted
+++ resolved
@@ -103,7 +103,6 @@
   }
 
   @Override
-<<<<<<< HEAD
   public Offheap getOffheap() {
     return this.offHeapConfig;
   }
@@ -124,18 +123,6 @@
   }
 
   @Override
-=======
-  public BindPort dsoPort() {
-    return this.dsoPort;
-  }
-
-  @Override
-  public BindPort l2GroupPort() {
-    return this.l2GroupPort;
-  }
-
-  @Override
->>>>>>> 9c907537
   public String host() {
     return host;
   }
@@ -146,27 +133,11 @@
   }
 
   @Override
-<<<<<<< HEAD
-=======
-  public Persistence getPersistence() {
-    return this.persistence;
-  }
-
-  @Override
->>>>>>> 9c907537
   public GarbageCollection garbageCollection() {
     return this.garbageCollection;
   }
 
   @Override
-<<<<<<< HEAD
-=======
-  public DsoServerData getDso() {
-    return this.dso;
-  }
-
-  @Override
->>>>>>> 9c907537
   public int clientReconnectWindow() {
     return this.clientReconnectWindow;
   }
@@ -388,27 +359,9 @@
     security.getAuth().setUrl(ParameterSubstituter.substitute(security.getAuth().getUrl()));
   }
 
-<<<<<<< HEAD
   private static void initializeRestartable(Servers servers, DefaultValueProvider defaultValueProvider) {
     if (!servers.isSetRestartable()) {
       servers.addNewRestartable();
-=======
-  private static void initializePersisitence(Server server, DefaultValueProvider defaultValueProvider)
-      throws XmlException {
-    DsoServerData dso = server.getDso();
-    Assert.assertNotNull(dso);
-
-    initializeRestartable(server, defaultValueProvider);
-    initializeOffHeap(server, defaultValueProvider);
-  }
-
-  private static void initializeRestartable(Server server, DefaultValueProvider defaultValueProvider) {
-    DsoServerData dso = server.getDso();
-    Assert.assertNotNull(dso);
-
-    if (!dso.isSetPersistence()) {
-      dso.addNewPersistence();
->>>>>>> 9c907537
     }
 
     Restartable restartable = servers.getRestartable();
@@ -425,8 +378,6 @@
       offHeap.setEnabled(getDefaultOffHeapEnabled(server, defaultValueProvider));
     }
   }
-
-
 
   private static boolean getDefaultOffHeapEnabled(Server server, DefaultValueProvider defaultValueProvider)
       throws XmlException {
