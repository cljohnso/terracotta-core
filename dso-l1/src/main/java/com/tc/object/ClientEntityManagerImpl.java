--- conflicted
+++ resolved
@@ -73,10 +73,7 @@
 import java.util.concurrent.ExecutorService;
 import java.util.concurrent.Executors;
 import java.util.concurrent.RejectedExecutionException;
-<<<<<<< HEAD
-=======
 import java.util.concurrent.Semaphore;
->>>>>>> 89ac977a
 import java.util.concurrent.TimeUnit;
 import java.util.concurrent.TimeoutException;
 import java.util.concurrent.atomic.LongAdder;
@@ -130,13 +127,12 @@
     if (!this.stateManager.isRunning()) {
       return false;
     }
-    if (!requestTickets.messagePendingSlotAvailable()) {
+    if (requestTickets.tryAcquire()) {
+      inFlightMessages.put(msg.getTransactionID(), msg);
+      return true;
+    } else {
       throw new RejectedExecutionException("Output queue is full");
     }
-
-    inFlightMessages.put(msg.getTransactionID(), msg);
-    requestTickets.messagePending();
-    return true;
   }
 
   private synchronized boolean enqueueMessage(InFlightMessage msg, long timeout, TimeUnit unit, boolean waitUntilRunning) throws TimeoutException {
@@ -329,7 +325,7 @@
     InFlightMessage inFlight = new InFlightMessage(eid, message, requestedAcks, monitor, false, true);
     try {
       msgCount.increment();
-      inflights.add(ClientConfigurationContext.MAX_PENDING_REQUESTS - requestTickets.messagesPending);
+      inflights.add(ClientConfigurationContext.MAX_PENDING_REQUESTS - requestTickets.availablePermits());
       queued = enqueueMessage(inFlight);
     } catch (Throwable t) {
       transactionSource.retire(inFlight.getTransactionID());
@@ -365,7 +361,11 @@
     sub.put("remote", channel.getRemoteAddress());
     sub.put("product", channel.getProductID());
     sub.put("client", channel.getClientID());
-    sub.put("pendingMessages", this.requestTickets.messagesPending);
+    if (stateManager.isShutdown()) {
+      sub.put("pendingMessages", "<shutdown>");
+    } else {
+      sub.put("pendingMessages", ClientConfigurationContext.MAX_PENDING_REQUESTS - this.requestTickets.availablePermits());
+    }
     map.put("channel", sub);
     if (stats instanceof PrettyPrintable) {
       sub.put("stats", ((PrettyPrintable)stats).getStateMap());
