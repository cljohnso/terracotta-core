/*
 * All content copyright (c) 2003-2008 Terracotta, Inc., except as may otherwise be noted in a separate copyright
 * notice. All rights reserved.
 */
package com.tc.object;

import com.tc.logging.TCLogger;
import com.tc.logging.TCLogging;
import com.tc.net.core.ConnectionInfo;
import com.tc.object.bytecode.hook.impl.PreparedComponentsFromL2Connection;
import com.tc.object.config.ConnectionInfoConfig;
import com.tc.object.handshakemanager.ClientHandshakeManager;
import com.tc.object.net.DSOClientMessageChannel;
import com.tc.object.tx.RemoteTransactionManager;
<<<<<<< HEAD
import com.tc.platform.rejoin.RejoinManager;
import com.tc.statistics.StatisticsAgentSubSystem;
=======
>>>>>>> 669f5908

import java.util.HashSet;
import java.util.Set;

public class ClientShutdownManager {
  private static final TCLogger                    logger         = TCLogging.getLogger(ClientShutdownManager.class);
  private final RemoteTransactionManager           rtxManager;

  private final DSOClientMessageChannel            channel;

  private final ClientHandshakeManager             handshakeManager;
  private final PreparedComponentsFromL2Connection connectionComponents;
  private final Set<Runnable>                      beforeShutdown = new HashSet<Runnable>();
  private final DistributedObjectClient            client;
  private final RejoinManager                      rejoinManager;

  public ClientShutdownManager(ClientObjectManager objectManager, DistributedObjectClient client,
                               PreparedComponentsFromL2Connection connectionComponents, RejoinManager rejoinManager) {
    this.client = client;
    this.rejoinManager = rejoinManager;
    this.rtxManager = client.getRemoteTransactionManager();
    this.channel = client.getChannel();
    this.handshakeManager = client.getClientHandshakeManager();
    this.connectionComponents = connectionComponents;
  }

  public void registerBeforeShutdownHook(Runnable beforeShutdownHook) {
    synchronized (beforeShutdown) {
      beforeShutdown.add(beforeShutdownHook);
    }
  }

  private void executeBeforeShutdownHooks() {
    Runnable[] beforeShutdowns;
    synchronized (beforeShutdown) {
      beforeShutdowns = beforeShutdown.toArray(new Runnable[beforeShutdown.size()]);
    }
    for (Runnable runnable : beforeShutdowns) {
      runnable.run();
    }
  }

  public void execute(boolean fromShutdownHook, boolean forceImmediate) {
<<<<<<< HEAD

    // no more rejoins should happen after shutdown
    rejoinManager.shutdown();

=======
>>>>>>> 669f5908
    executeBeforeShutdownHooks();

    closeLocalWork(forceImmediate);

    if (!fromShutdownHook) {
      shutdown();
    } else {
      // for case of reconnect enabled to send out good bye message at channel close
      if (channel != null) {
        try {
          channel.close();
        } catch (Throwable t) {
          logger.error("Error closing channel", t);
        }
      }
    }
  }

  private void closeLocalWork(boolean forceImmediate) {

    // stop handshaking while shutting down
    handshakeManager.shutdown();

    boolean immediate = forceImmediate || isImmediate();
    if (!immediate) {
      if (rtxManager != null) {
        try {
          rtxManager.stop();
        } catch (Throwable t) {
          logger.error("Error shutting down remote transaction manager", t);
        }
      }
    } else {
      logger.warn("DSO Client exiting without flushing local work");
    }

  }

  private boolean isImmediate() {
    // XXX: Race condition here --> we can start the non-immediate shutdown procedure becuase we think the channel is
    // open, but it can die before we start (or in the middle of) flushing the local work
    if (channel.isConnected()) { return false; }

    // If we've connected to a persistent server, we should try to flush
    if (handshakeManager.serverIsPersistent()) { return false; }

    // If we think there is more than one server out there, we should try to flush
    ConnectionInfoConfig connectionInfoItem = this.connectionComponents.createConnectionInfoConfigItem();
    ConnectionInfo[] connectionInfo = connectionInfoItem.getConnectionInfos();
    return connectionInfo.length == 1;
  }

  private void shutdown() {
    client.shutdown();

  }
}<|MERGE_RESOLUTION|>--- conflicted
+++ resolved
@@ -12,12 +12,7 @@
 import com.tc.object.handshakemanager.ClientHandshakeManager;
 import com.tc.object.net.DSOClientMessageChannel;
 import com.tc.object.tx.RemoteTransactionManager;
-<<<<<<< HEAD
 import com.tc.platform.rejoin.RejoinManager;
-import com.tc.statistics.StatisticsAgentSubSystem;
-=======
->>>>>>> 669f5908
-
 import java.util.HashSet;
 import java.util.Set;
 
@@ -60,13 +55,9 @@
   }
 
   public void execute(boolean fromShutdownHook, boolean forceImmediate) {
-<<<<<<< HEAD
-
     // no more rejoins should happen after shutdown
     rejoinManager.shutdown();
 
-=======
->>>>>>> 669f5908
     executeBeforeShutdownHooks();
 
     closeLocalWork(forceImmediate);
