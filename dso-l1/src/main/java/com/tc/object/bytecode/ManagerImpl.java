--- conflicted
+++ resolved
@@ -88,19 +88,16 @@
 import javax.management.MBeanServer;
 
 public class ManagerImpl implements Manager {
-<<<<<<< HEAD
   private static final TCLogger                       logger                    = TCLogging.getLogger(Manager.class);
   private final SetOnceFlag                           clientStarted             = new SetOnceFlag();
   private final SetOnceFlag                           clientStopped             = new SetOnceFlag();
   private final ClassProvider                         classProvider;
   private final boolean                               startClient;
   private final Thread                                shutdownAction;
-  private final StatisticsAgentSubSystem              statisticsAgentSubSystem;
   private final DsoClusterInternal                    dsoCluster;
   private final LockIdFactory                         lockIdFactory;
   private final ClientMode                            clientMode;
   private final TCSecurityManager                     securityManager;
-
   private ClientObjectManager                         objectManager;
   private ClientShutdownManager                       shutdownManager;
   private ClientTransactionManager                    txManager;
@@ -120,34 +117,6 @@
   private final AbortableOperationManager             abortableOperationManager = new AbortableOperationManagerImpl();
   private final PlatformServiceImpl                   platformService;
   private final RejoinManagerInternal                 rejoinManager;
-=======
-  private static final TCLogger                    logger              = TCLogging.getLogger(Manager.class);
-  private final SetOnceFlag                        clientStarted       = new SetOnceFlag();
-  private final SetOnceFlag                        clientStopped       = new SetOnceFlag();
-  private final DSOClientConfigHelper              config;
-  private final ClassProvider                      classProvider;
-  private final boolean                            startClient;
-  private final PreparedComponentsFromL2Connection connectionComponents;
-  private final Thread                             shutdownAction;
-  private final Portability                        portability;
-  private final DsoClusterInternal                 dsoCluster;
-  private final RuntimeLogger                      runtimeLogger;
-  private final LockIdFactory                      lockIdFactory;
-  private final ClientMode                         clientMode;
-  private final TCSecurityManager                  securityManager;
-
-  private ClientObjectManager                      objectManager;
-  private ClientShutdownManager                    shutdownManager;
-  private ClientTransactionManager                 txManager;
-  private ClientLockManager                        lockManager;
-  private RemoteSearchRequestManager               searchRequestManager;
-  private DistributedObjectClient                  dso;
-  private DmiManager                               methodCallManager;
-
-  private final SerializationUtil                  serializer          = new SerializationUtil();
-
-  private final ConcurrentHashMap<String, Object>  registeredObjects = new ConcurrentHashMap<String, Object>();
->>>>>>> 669f5908
 
   public ManagerImpl(final DSOClientConfigHelper config, final PreparedComponentsFromL2Connection connectionComponents,
                      final TCSecurityManager securityManager) {
@@ -178,13 +147,8 @@
     this.config = config;
     this.startClient = startClient;
     this.connectionComponents = connectionComponents;
-<<<<<<< HEAD
     this.rejoinManager = new RejoinManagerImpl(isExpressRejoinMode);
     this.dsoCluster = new DsoClusterImpl(rejoinManager);
-    this.statisticsAgentSubSystem = new StatisticsAgentSubSystemImpl();
-=======
-    this.dsoCluster = new DsoClusterImpl();
->>>>>>> 669f5908
     if (shutdownActionRequired) {
       this.shutdownAction = new Thread(new ShutdownAction(), "L1 VM Shutdown Hook");
       // Register a shutdown hook for the DSO client
