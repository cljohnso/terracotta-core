--- conflicted
+++ resolved
@@ -4,13 +4,10 @@
  */
 package com.tc.object;
 
-<<<<<<< HEAD
 import bsh.EvalError;
 import bsh.Interpreter;
 
-=======
 import com.tc.abortable.AbortableOperationManager;
->>>>>>> 4e5f82ea
 import com.tc.async.api.SEDA;
 import com.tc.async.api.Sink;
 import com.tc.async.api.Stage;
@@ -269,30 +266,20 @@
   public DistributedObjectClient(final DSOClientConfigHelper config, final TCThreadGroup threadGroup,
                                  final ClassProvider classProvider,
                                  final PreparedComponentsFromL2Connection connectionComponents, final Manager manager,
-<<<<<<< HEAD
-                                 final DsoClusterInternal dsoCluster) {
-    this(config, threadGroup, classProvider, connectionComponents, manager, dsoCluster, ClientMode.DSO_MODE, null);
-=======
-                                 final DsoClusterInternal dsoCluster, final RuntimeLogger runtimeLogger,
+                                 final DsoClusterInternal dsoCluster,
                                  final AbortableOperationManager abortableOperationManager,
                                  final RejoinManagerInternal rejoinManager) {
     this(config, threadGroup, classProvider, connectionComponents, manager, dsoCluster,
-         runtimeLogger, ClientMode.DSO_MODE, null, abortableOperationManager, rejoinManager);
->>>>>>> 4e5f82ea
+         ClientMode.DSO_MODE, null, abortableOperationManager, rejoinManager);
   }
 
   public DistributedObjectClient(final DSOClientConfigHelper config, final TCThreadGroup threadGroup,
                                  final ClassProvider classProvider,
                                  final PreparedComponentsFromL2Connection connectionComponents, final Manager manager,
-<<<<<<< HEAD
-                                 final DsoClusterInternal dsoCluster, final ClientMode clientMode,
-                                 final TCSecurityManager securityManager) {
-=======
-                                 final DsoClusterInternal dsoCluster, final RuntimeLogger runtimeLogger,
+                                 final DsoClusterInternal dsoCluster,
                                  final ClientMode clientMode, final TCSecurityManager securityManager,
                                  final AbortableOperationManager abortableOperationManager,
                                  final RejoinManagerInternal rejoinManager) {
->>>>>>> 4e5f82ea
     super(threadGroup);
     Assert.assertNotNull(config);
     this.abortableOperationManager = abortableOperationManager;
@@ -644,16 +631,9 @@
     this.dumpHandler.registerForDump(lockDumpAdapter);
 
     // Setup the transaction manager
-<<<<<<< HEAD
-    this.txManager = new ClientTransactionManagerImpl(this.channel.getClientIDProvider(), this.objectManager,
-                                                      txFactory, this.lockManager, this.rtxManager, txnCounter,
-                                                      globalLocalCacheManager);
-=======
     this.clientTxnManager = new ClientTransactionManagerImpl(this.channel.getClientIDProvider(), this.objectManager,
                                                              txFactory, this.lockManager, this.remoteTxnManager,
-                                                             this.runtimeLogger,
-                                                      txnCounter, globalLocalCacheManager, abortableOperationManager);
->>>>>>> 4e5f82ea
+                                                             txnCounter, globalLocalCacheManager, abortableOperationManager);
 
     final CallbackDumpAdapter txnMgrDumpAdapter = new CallbackDumpAdapter(this.clientTxnManager);
     this.threadGroup.addCallbackOnExitDefaultHandler(txnMgrDumpAdapter);
