/*
 * All content copyright (c) 2003-2008 Terracotta, Inc., except as may otherwise be noted in a separate copyright
 * notice. All rights reserved.
 */
package com.tc.object;

import com.google.common.collect.MapMaker;
import com.tc.abortable.AbortableOperationManager;
import com.tc.abortable.AbortedOperationException;
import com.tc.exception.PlatformRejoinException;
import com.tc.exception.TCClassNotFoundException;
import com.tc.exception.TCNonPortableObjectError;
import com.tc.exception.TCNotRunningException;
import com.tc.exception.TCRuntimeException;
import com.tc.logging.ClientIDLogger;
import com.tc.logging.TCLogger;
import com.tc.logging.TCLogging;
import com.tc.net.GroupID;
import com.tc.net.NodeID;
import com.tc.object.appevent.ApplicationEvent;
import com.tc.object.appevent.ApplicationEventContext;
import com.tc.object.appevent.NonPortableEventContext;
import com.tc.object.appevent.NonPortableEventContextFactory;
import com.tc.object.appevent.NonPortableFieldSetContext;
import com.tc.object.appevent.NonPortableObjectEvent;
import com.tc.object.appevent.NonPortableRootContext;
import com.tc.object.bytecode.Manageable;
import com.tc.object.cache.CacheStats;
import com.tc.object.cache.ConcurrentClockEvictionPolicy;
import com.tc.object.cache.Evictable;
import com.tc.object.config.DSOClientConfigHelper;
import com.tc.object.dna.api.DNA;
import com.tc.object.handshakemanager.ClientHandshakeCallback;
import com.tc.object.idprovider.api.ObjectIDProvider;
import com.tc.object.loaders.ClassProvider;
import com.tc.object.loaders.Namespace;
import com.tc.object.msg.ClientHandshakeMessage;
import com.tc.object.msg.JMXMessage;
import com.tc.object.net.DSOClientMessageChannel;
import com.tc.object.tx.ClientTransaction;
import com.tc.object.tx.ClientTransactionManager;
import com.tc.object.util.ToggleableStrongReference;
import com.tc.object.walker.ObjectGraphWalker;
import com.tc.text.ConsoleNonPortableReasonFormatter;
import com.tc.text.ConsoleParagraphFormatter;
import com.tc.text.DumpLoggerWriter;
import com.tc.text.NonPortableReasonFormatter;
import com.tc.text.ParagraphFormatter;
import com.tc.text.PrettyPrintable;
import com.tc.text.PrettyPrinter;
import com.tc.text.PrettyPrinterImpl;
import com.tc.text.StringFormatter;
import com.tc.util.Assert;
import com.tc.util.Counter;
import com.tc.util.NonPortableReason;
import com.tc.util.State;
import com.tc.util.ToggleableReferenceManager;
import com.tc.util.Util;
import com.tc.util.VicariousThreadLocal;
import com.tc.util.concurrent.ResetableLatch;
import com.tc.util.concurrent.StoppableThread;

import java.io.PrintWriter;
import java.io.StringWriter;
import java.lang.ref.ReferenceQueue;
import java.lang.ref.WeakReference;
import java.lang.reflect.InvocationTargetException;
import java.lang.reflect.Method;
import java.util.ArrayList;
import java.util.Collection;
import java.util.Collections;
import java.util.HashMap;
import java.util.HashSet;
import java.util.IdentityHashMap;
import java.util.Iterator;
import java.util.List;
import java.util.Map;
import java.util.Map.Entry;
import java.util.Set;
import java.util.concurrent.ConcurrentHashMap;
import java.util.concurrent.ConcurrentMap;
import java.util.concurrent.Semaphore;
import java.util.concurrent.TimeUnit;

public class ClientObjectManagerImpl implements ClientObjectManager, ClientHandshakeCallback,
    PortableObjectProvider, Evictable, PrettyPrintable {

  private static final long                     CONCURRENT_LOOKUP_TIMED_WAIT = TimeUnit.SECONDS.toMillis(1L);
  // REFERENCE_MAP_SEG must be power of 2
  private static final int                      REFERENCE_MAP_SEGS           = 32;
  private static final State                    PAUSED                       = new State("PAUSED");
  private static final State                    RUNNING                      = new State("RUNNING");
  private static final State                    STARTING                     = new State("STARTING");
  private static final State                    SHUTDOWN                     = new State("SHUTDOWN");
  private static final State                    REJOIN_IN_PROGRESS           = new State("REJOIN_IN_PROGRESS");

  private static final TCLogger                 staticLogger                 = TCLogging
                                                                                 .getLogger(ClientObjectManager.class);

  private static final long                     POLL_TIME                    = 1000;
  private static final long                     STOP_WAIT                    = POLL_TIME * 3;

  private static final int                      NO_DEPTH                     = 0;

  private static final int                      COMMIT_SIZE                  = 100;

  private State                                 state                        = RUNNING;
  private final ConcurrentMap<Object, TCObject>       pojoToManaged                = new MapMaker()
                                                                                 .concurrencyLevel(REFERENCE_MAP_SEGS)
                                                                                 .weakKeys().makeMap();

  private final ClassProvider                   classProvider;
  private final RemoteObjectManager             remoteObjectManager;
  private final Traverser                             traverser;
  private final TraverseTest                          traverseTest;
  private final DSOClientConfigHelper           clientConfiguration;
  private final TCClassFactory                  clazzFactory;
  private final ObjectIDProvider                idProvider;
  private final TCObjectFactory                 factory;
  private final ObjectStore                           objectStore;

  private ClientTransactionManager              clientTxManager;

  private StoppableThread                       reaper                       = null;
  private final TCLogger                        logger;
  private final NonPortableEventContextFactory  appEventContextFactory;

  private final Portability                     portability;
  private final DSOClientMessageChannel         channel;
  private final ToggleableReferenceManager      referenceManager;
  private final ReferenceQueue                        referenceQueue               = new ReferenceQueue();

  private final boolean                         sendErrors                   = System.getProperty("project.name") != null;

  private final Map<ObjectID, ObjectLatchState>       objectLatchStateMap          = new HashMap();
  private final ThreadLocal<LocalLookupContext> localLookupContext           = new VicariousThreadLocal() {

                                                                               @Override
                                                                               protected synchronized LocalLookupContext initialValue() {
                                                                                 return new LocalLookupContext();
                                                                               }

                                                                             };
  private final Semaphore                       creationSemaphore            = new Semaphore(1, true);
  private final RootsHolder                     rootsHolder;
  private final AbortableOperationManager       abortableOperationManager;

  public ClientObjectManagerImpl(final RemoteObjectManager remoteObjectManager,
                                 final DSOClientConfigHelper clientConfiguration, final ObjectIDProvider idProvider,
                                 final ClientIDProvider provider,
                                 final ClassProvider classProvider, final TCClassFactory classFactory,
                                 final TCObjectFactory objectFactory, final Portability portability,
                                 final DSOClientMessageChannel channel,
<<<<<<< HEAD
                                 final ToggleableReferenceManager referenceManager, TCObjectSelfStore tcObjectSelfStore) {
    this(remoteObjectManager, clientConfiguration, idProvider, provider, classProvider, classFactory,
=======
                                 final ToggleableReferenceManager referenceManager,
                                 TCObjectSelfStore tcObjectSelfStore,
                                 AbortableOperationManager abortableOperationManager) {
    this(remoteObjectManager, clientConfiguration, idProvider, runtimeLogger, provider, classProvider, classFactory,
>>>>>>> 4e5f82ea
         objectFactory, portability, channel, referenceManager, tcObjectSelfStore,
         new RootsHolder(new GroupID[] { new GroupID(0) }), abortableOperationManager);
  }

  public ClientObjectManagerImpl(final RemoteObjectManager remoteObjectManager,
                                 final DSOClientConfigHelper clientConfiguration, final ObjectIDProvider idProvider,
                                 final ClientIDProvider provider,
                                 final ClassProvider classProvider, final TCClassFactory classFactory,
                                 final TCObjectFactory objectFactory, final Portability portability,
                                 final DSOClientMessageChannel channel,
                                 final ToggleableReferenceManager referenceManager,
                                 TCObjectSelfStore tcObjectSelfStore, RootsHolder holder,
                                 AbortableOperationManager abortableOperationManager) {
    this.objectStore = new ObjectStore(tcObjectSelfStore);
    this.remoteObjectManager = remoteObjectManager;
    this.clientConfiguration = clientConfiguration;
    this.idProvider = idProvider;
    this.portability = portability;
    this.channel = channel;
    this.referenceManager = referenceManager;
    this.logger = new ClientIDLogger(provider, TCLogging.getLogger(ClientObjectManager.class));
    this.classProvider = classProvider;
    this.traverseTest = new NewObjectTraverseTest();
    this.traverser = new Traverser(this);
    this.clazzFactory = classFactory;
    this.factory = objectFactory;
    this.factory.setObjectManager(this);
    this.appEventContextFactory = new NonPortableEventContextFactory(provider);
    this.rootsHolder = holder;
    this.abortableOperationManager = abortableOperationManager;
    startReaper();
    ensureKeyClassesLoaded();
  }

  @Override
  public synchronized void cleanup() {
    checkAndSetstate();
    // tcObjectSelfStore (or L1ServerMapLocalCacheManager) will be cleanup from RemoteServerMapManagerImpl
    // remoteObjectManager will be cleanup from clientHandshakeCallbacks

    pojoToManaged.clear();
    objectStore.cleanup();
    clientTxManager.cleanup();
    while (referenceQueue.poll() != null) {
      // cleanup the referenceQueue
    }
    for (ObjectLatchState latchState : objectLatchStateMap.values()) {
      latchState.getLatch().release();
    }
    objectLatchStateMap.clear();
  }

  private void checkAndSetstate() {
    throwExceptionIfNecessary(false);
    state = REJOIN_IN_PROGRESS;
    notifyAll();
  }

  private void throwExceptionIfNecessary(boolean throwExp) {
    String message = "cleanup unexpected state: expexted " + PAUSED + " but found " + state;
    if (throwExp) {
      if (state != PAUSED) { throw new IllegalStateException(message); }
    } else {
      logger.info(message);
    }
  }

  private void ensureKeyClassesLoaded() {
    // load LocalLookupContext early to avoid ClassCircularityError: DEV-1386
    new LocalLookupContext();

    /*
     * Exercise isManaged path early to preload classes and avoid ClassCircularityError during any subsequent calls
     */
    isManaged(new Object());
  }

  @Override
  public Class getClassFor(final String className) throws ClassNotFoundException {
    return this.classProvider.getClassFor(className);
  }

  @Override
  public synchronized boolean isLocal(final ObjectID objectID) {
    if (null == objectID) { return false; }

    if (this.objectStore.contains(objectID)) { return true; }

    return this.remoteObjectManager.isInDNACache(objectID);
  }

  @Override
  public synchronized void pause(final NodeID remote, final int disconnected) {
    assertNotPaused("Attempt to pause while PAUSED");
    this.state = PAUSED;
    notifyAll();
  }

  @Override
  public synchronized void unpause(final NodeID remote, final int disconnected) {
    assertNotRunning("Attempt to unpause while RUNNING");
    this.state = RUNNING;
    notifyAll();
  }

  @Override
  public synchronized void initializeHandshake(final NodeID thisNode, final NodeID remoteNode,
                                               final ClientHandshakeMessage handshakeMessage) {
    if (isShutdown()) return;
    assertPausedOrRejoinInProgress("Attempt to initiateHandshake " + thisNode + " <--> " + remoteNode);
    changeStateToStarting();
    addAllObjectIDs(handshakeMessage.getObjectIDs(), remoteNode);

    // Ignore objects reaped before handshaking otherwise those won't be in the list sent to L2 at handshaking.
    // Leave an inconsistent state between L1 and L2. Reaped object is in L1 removeObjects but L2 doesn't aware
    // and send objects over. This can happen when L2 restarted and other L1 makes object requests before this
    // L1's first object request to L2.
    this.remoteObjectManager.clear((GroupID) remoteNode);
  }

  protected void changeStateToStarting() {
    this.state = STARTING;
  }

  private void waitUntilRunningAbortable() throws AbortedOperationException {
    boolean isInterrupted = false;
    try {
      while (this.state != RUNNING) {
        if (this.state == SHUTDOWN) { throw new TCNotRunningException(); }
        if (this.state == REJOIN_IN_PROGRESS) { throw new PlatformRejoinException(); }
        try {
          wait();
        } catch (final InterruptedException e) {
          handleInterruptedException();
          isInterrupted = true;
        }
      }
    } finally {
      Util.selfInterruptIfNeeded(isInterrupted);
    }
  }

  private void waitUntilRunning() {
    boolean isInterrupted = false;
    try {
      while (this.state != RUNNING) {
        if (this.state == SHUTDOWN) { throw new TCNotRunningException(); }
        if (this.state == REJOIN_IN_PROGRESS) { throw new PlatformRejoinException(); }
        try {
          wait();
        } catch (final InterruptedException e) {
          isInterrupted = true;
        }
      }
    } finally {
      Util.selfInterruptIfNeeded(isInterrupted);
    }
  }

  private void assertPausedOrRejoinInProgress(final Object message) {
    State current = this.state;
    if (!(current == PAUSED || current == REJOIN_IN_PROGRESS)) { throw new AssertionError(message + ": " + current); }
  }

  private void assertNotPaused(final Object message) {
    if (this.state == PAUSED) { throw new AssertionError(message + ": " + this.state); }
  }

  private void assertNotRunning(final Object message) {
    if (this.state == RUNNING) { throw new AssertionError(message + ": " + this.state); }
  }

  protected synchronized boolean isPaused() {
    return this.state == PAUSED;
  }

  private synchronized boolean isShutdown() {
    return this.state == SHUTDOWN;
  }

  @Override
  public TraversedReferences getPortableObjects(final Class clazz, final Object start, final TraversedReferences addTo) {
    final TCClass tcc = this.clazzFactory.getOrCreate(clazz, this);
    return tcc.getPortableObjects(start, addTo);
  }

  @Override
  public void setTransactionManager(final ClientTransactionManager txManager) {
    this.clientTxManager = txManager;
  }

  @Override
  public ClientTransactionManager getTransactionManager() {
    return this.clientTxManager;
  }

  private LocalLookupContext getLocalLookupContext() {
    return this.localLookupContext.get();
  }

  private ObjectLatchState getObjectLatchState(final ObjectID id) {
    return this.objectLatchStateMap.get(id);
  }

  private ObjectLatchState markLookupInProgress(final ObjectID id) {
    final ResetableLatch latch = getLocalLookupContext().getLatch();
    final ObjectLatchState ols = new ObjectLatchState(id, latch);
    final Object old = this.objectLatchStateMap.put(id, ols);
    Assert.assertNull(old);
    return ols;
  }

  private synchronized void markCreateInProgress(final ObjectLatchState ols, final TCObject object,
                                                 final LocalLookupContext lookupContext) {
    final ResetableLatch latch = lookupContext.getLatch();
    // Make sure this thread owns this object lookup
    Assert.assertTrue(ols.getLatch() == latch);
    ols.setObject(object);
    ols.markCreateState();
    lookupContext.getObjectCreationCount().increment();
  }

  private synchronized void lookupDone(final ObjectID id, final boolean decrementCount) {
    this.objectLatchStateMap.remove(id);
    if (decrementCount) {
      getLocalLookupContext().getObjectCreationCount().decrement();
    }
  }

  // For testing purposes
  protected Map getObjectLatchStateMap() {
    return this.objectLatchStateMap;
  }

  private TCObject create(final Object pojo, final NonPortableEventContext context, final GroupID gid) {
    traverse(pojo, context, new AddManagedObjectAction(), gid);
    return basicLookup(pojo);
  }

  @Override
  public void shutdown() {
    this.objectStore.shutdown();
    synchronized (this) {
      this.state = SHUTDOWN;
      if (this.reaper != null) {
        try {
          stopThread(this.reaper);
        } finally {
          this.reaper = null;
        }
      }
      notifyAll();
    }
  }

  private static void stopThread(final StoppableThread thread) {
    try {
      thread.stopAndWait(STOP_WAIT);
    } finally {
      if (thread.isAlive()) {
        staticLogger.warn(thread.getName() + " is still alive");
      }
    }
  }

  @Override
  public TCObject lookupOrCreate(final Object pojo) {
    if (pojo == null) { return TCObjectFactory.NULL_TC_OBJECT; }
    return lookupOrCreateIfNecesary(pojo, this.appEventContextFactory.createNonPortableEventContext(pojo),
                                    GroupID.NULL_ID);
  }

  @Override
  public TCObject lookupOrCreate(final Object pojo, final GroupID gid) {
    if (pojo == null) { return TCObjectFactory.NULL_TC_OBJECT; }
    return lookupOrCreateIfNecesary(pojo, this.appEventContextFactory.createNonPortableEventContext(pojo), gid);
  }

  private TCObject lookupOrCreate(final Object pojo, final NonPortableEventContext context, GroupID gid) {
    if (pojo == null) { return TCObjectFactory.NULL_TC_OBJECT; }
    return lookupOrCreateIfNecesary(pojo, context, gid);
  }

  private TCObject lookupOrCreateIfNecesary(final Object pojo, final NonPortableEventContext context, final GroupID gid) {
    Assert.assertNotNull(pojo);
    TCObject obj = basicLookup(pojo);
    if (obj == null || obj.isNew()) {
      executePreCreateMethods(pojo);
      obj = create(pojo, context, gid);
    }
    return obj;
  }

  private void executePreCreateMethods(final Object pojo) {
    final TCClass tcClass = this.clazzFactory.getOrCreate(pojo.getClass(), this);

    for (final Method m : tcClass.getPreCreateMethods()) {
      executeMethod(pojo, m, "preCreate method (" + m.getName() + ") failed on object of " + pojo.getClass());
    }
  }

  private void executeMethod(final Object pojo, final Method method, final String loggingMessage) {
    // This method used to use beanshell, but I changed it to reflection to hopefully avoid a deadlock -- CDV-130

    try {
      method.invoke(pojo, new Object[] {});
    } catch (Throwable t) {
      if (t instanceof InvocationTargetException) {
        t = t.getCause();
      }
      this.logger.warn(loggingMessage, t);

      wrapIfNeededAndThrow(t);
    }
  }

  private static void wrapIfNeededAndThrow(final Throwable t) {
    if (t instanceof Error) { throw (Error) t; }
    if (t instanceof RuntimeException) { throw (RuntimeException) t; }
    throw new RuntimeException(t);
  }

  private TCObject lookupExistingLiteralRootOrNull(final String rootName, GroupID gid) {
    final ObjectID rootID = this.rootsHolder.getRootIDForName(rootName, gid);
    return basicLookupByID(rootID);
  }

  @Override
  public TCObject lookupExistingOrNull(final Object pojo) {
    return basicLookup(pojo);
  }

  @Override
  public ObjectID lookupExistingObjectID(final Object pojo) {
    if (LiteralValues.isLiteralInstance(pojo)) { return ObjectID.NULL_ID; }
    if (pojo instanceof TCObjectSelf) { return ((TCObjectSelf) pojo).getObjectID(); }

    final TCObject obj = basicLookup(pojo);
    if (obj == null) { throw new AssertionError("Missing object ID for: Object of class " + pojo.getClass().getName()
                                                + " [Identity Hashcode : 0x"
                                                + Integer.toHexString(System.identityHashCode(pojo)) + "] "); }
    return obj.getObjectID();
  }

  /**
   * Prefetch object by ID, faulting into the JVM if necessary, Async lookup and will not cause ObjectNotFoundException
   * like lookupObject. Non-existent objects are ignored by the server.
   *
   * @param id Object identifier
   * @throws AbortedOperationException
   */
  @Override
  public void preFetchObject(final ObjectID id) throws AbortedOperationException {
    if (id.isNull()) return;

    synchronized (this) {
      if (basicHasLocal(id) || getObjectLatchState(id) != null) { return; }
      // We are temporarily marking lookup in progress so that no other thread sneaks in under us and does a lookup
      // while we are calling prefetch
      markLookupInProgress(id);
    }
    try {
      this.remoteObjectManager.preFetchObject(id);
    } finally {
      synchronized (this) {
        lookupDone(id, false);
        notifyAll();
      }
    }
  }

  @Override
  public Object lookupObjectQuiet(ObjectID id) throws ClassNotFoundException, AbortedOperationException {
    return lookupObject(id, null, false, true);
  }

  @Override
  public Object lookupObjectNoDepth(final ObjectID id) throws ClassNotFoundException, AbortedOperationException {
    return lookupObject(id, null, true, false);
  }

  @Override
  public Object lookupObject(final ObjectID objectID) throws ClassNotFoundException, AbortedOperationException {
    return lookupObject(objectID, null, false, false);
  }

  @Override
  public Object lookupObject(final ObjectID id, final ObjectID parentContext) throws ClassNotFoundException,
      AbortedOperationException {
    return lookupObject(id, parentContext, false, false);
  }

  private Object lookupObject(final ObjectID objectID, final ObjectID parentContext, final boolean noDepth,
                              final boolean quiet) throws ClassNotFoundException, AbortedOperationException {
    if (objectID.isNull()) { return null; }
    Object o = null;
    while (o == null) {
      final TCObject tco = lookup(objectID, parentContext, noDepth, quiet);
      if (tco == null) { throw new AssertionError("TCObject was null for " + objectID);// continue;
      }

      o = tco.getPeerObject();
      if (o == null) {
        reap(objectID);
      }
    }
    return o;
  }

  private void reap(final ObjectID objectID) {
    synchronized (this) {
      final TCObjectImpl tcobj = (TCObjectImpl) basicLookupByID(objectID);
      if (tcobj == null) {
        if (this.logger.isDebugEnabled()) {
          this.logger.debug(System.identityHashCode(this) + " Entry removed before reaper got the chance: " + objectID);
        }
      } else {
        if (tcobj.isNull()) {
          this.objectStore.remove(tcobj);
          // Calling remove from within the synchronized block to make sure there are no races between the lookups and
          // remove.
          this.remoteObjectManager.removed(objectID);
        }
      }
    }

  }

  @Override
  public boolean isManaged(final Object pojo) {
    return pojo != null && !LiteralValues.isLiteral(pojo.getClass().getName()) && lookupExistingOrNull(pojo) != null;
  }

  @Override
  public boolean isCreationInProgress() {
    return getLocalLookupContext().getObjectCreationCount().get() > 0 ? true : false;
  }

  // Done

  @Override
  public TCObject lookup(final ObjectID id) throws ClassNotFoundException, AbortedOperationException {
    return lookup(id, null, false, false);
  }

  private TCObject lookup(final ObjectID id, final ObjectID parentContext, final boolean noDepth, final boolean quiet)
      throws AbortedOperationException, ClassNotFoundException {
    TCObject obj = null;
    boolean retrieveNeeded = false;
    boolean isInterrupted = false;

    final LocalLookupContext lookupContext = getLocalLookupContext();

    if (lookupContext.getCallStackCount().increment() == 1) {
      // first time
      this.clientTxManager.disableTransactionLogging();
      lookupContext.getLatch().reset();
    }

    try {
      ObjectLatchState ols;
      try {
        synchronized (this) {
          while (true) {
            obj = basicLookupByID(id);
            if (obj != null) {
              // object exists in local cache
              return obj;
            }
            ols = getObjectLatchState(id);
            if (ols != null && ols.isCreateState()) {
              // if the object is being created, add to the wait set and return the object
              lookupContext.getObjectLatchWaitSet().add(ols);
              return ols.getObject();
            } else if (ols != null && ols.isLookupState()) {
              // the object is being looked up, wait.
              try {
                wait(CONCURRENT_LOOKUP_TIMED_WAIT); // using a timed out to avoid needing to catch all notify conditions
              } catch (final InterruptedException ie) {
                handleInterruptedException();
                isInterrupted = true;
              }
            } else {
              // otherwise, we need to lookup the object
              retrieveNeeded = true;
              ols = markLookupInProgress(id);
              break;
            }
          }
        }
      } finally {
        Util.selfInterruptIfNeeded(isInterrupted);
      }

      // retrieving object required, first looking up the DNA from the remote server, and creating
      // a pre-init TCObject, then hydrating the object
      if (retrieveNeeded) {
        boolean createInProgressSet = false;
        boolean exception = false;
        try {
          final DNA dna = noDepth ? this.remoteObjectManager.retrieve(id, NO_DEPTH)
              : (parentContext == null ? this.remoteObjectManager.retrieve(id) : this.remoteObjectManager
                  .retrieveWithParentContext(id, parentContext));
          Class clazz = this.classProvider.getClassFor(Namespace.parseClassNameIfNecessary(dna.getTypeName()));
          TCClass tcClazz = clazzFactory.getOrCreate(clazz, this);
          Object pojo = createNewPojoObject(tcClazz, dna);
          obj = this.factory.getNewInstance(id, pojo, clazz, false);

          // object is retrieved, now you want to make this as Creation in progress
          markCreateInProgress(ols, obj, lookupContext);
          createInProgressSet = true;

          Assert.assertFalse(dna.isDelta());
          // now hydrate the object, this could call resolveReferences which would call this method recursively
          if (obj instanceof TCObjectSelf) {
            obj.hydrate(dna, false, null);
          } else {
            obj.hydrate(dna, false, newWeakObjectReference(id, pojo));
          }
<<<<<<< HEAD
=======
          if (this.runtimeLogger.getFaultDebug()) {
            this.runtimeLogger.updateFaultStats(dna.getTypeName());
          }
        } catch (AbortedOperationException t) {
          exception = true;
          if (!quiet) {
            logger.warn("Exception retrieving object " + id, t);
          }
          throw t;
>>>>>>> 4e5f82ea
        } catch (final Throwable t) {
          exception = true;
          if (!quiet) {
            logger.warn("Exception retrieving object " + id, t);
          }
          // remove the object creating in progress from the list.
          if (t instanceof ClassNotFoundException) { throw (ClassNotFoundException) t; }
          if (t instanceof RuntimeException) { throw (RuntimeException) t; }
          throw new RuntimeException(t);
        } finally {
          if (exception) {
            // remove the object creating in progress from the list.
            lookupDone(id, createInProgressSet);
            this.remoteObjectManager.removed(id);
          }
        }
        basicAddLocal(obj, true);
      }
    } finally {
      if (lookupContext.getCallStackCount().decrement() == 0) {
        // release your own local latch
        lookupContext.getLatch().release();
        final Set waitSet = lookupContext.getObjectLatchWaitSet();
        waitAndClearLatchSet(waitSet);
        // enabled transaction logging
        this.clientTxManager.enableTransactionLogging();
      }
    }
    return obj;

  }

  @Override
  public void removedTCObjectSelfFromStore(TCObjectSelf tcoSelf) {
    synchronized (this) {
      // Calling remove from within the synchronized block to make sure there are no races between the lookups and
      // remove.
      if (logger.isDebugEnabled()) {
        logger.debug("XXX Removing TCObjectSelf from L1 with ObjectID=" + tcoSelf.getObjectID());
      }

      this.remoteObjectManager.removed(tcoSelf.getObjectID());
    }
  }

  private void waitAndClearLatchSet(final Set waitSet) {
    boolean isInterrupted = false;
    // now wait till all the other objects you are waiting for releases there latch. This is waiting for creation of
    // objects locally by other threads.
    for (final Iterator iter = waitSet.iterator(); iter.hasNext();) {
      final ObjectLatchState ols = (ObjectLatchState) iter.next();
      while (true) {
        try {
          ols.getLatch().acquire();
          break;
        } catch (final InterruptedException e) {
          isInterrupted = true;
        }
      }

    }
    Util.selfInterruptIfNeeded(isInterrupted);
    waitSet.clear();
  }

  @Override
  public synchronized TCObject lookupIfLocal(final ObjectID id) {
    return basicLookupByID(id);
  }

  protected synchronized Set addAllObjectIDs(final Set oids, final NodeID remoteNode) {
    return this.objectStore.addAllObjectIDs(oids);
  }

  @Override
  public Object lookupRoot(final String rootName) {
    return lookupRoot(rootName, this.rootsHolder.getGroupIDForRoot(rootName));
  }

  @Override
  public Object lookupRoot(final String rootName, GroupID gid) {
    try {
      return lookupRootOptionallyCreateOrReplace(rootName, null, false, true, false, gid);
    } catch (final ClassNotFoundException e) {
      throw new TCClassNotFoundException(e);
    }
  }

  /**
   * Check to see if the root is already in existence on the server. If it is then get it if not then create it.
   */
  @Override
  public Object lookupOrCreateRoot(final String rootName, final Object root) {
    try {
      return lookupOrCreateRoot(rootName, root, true, false, this.rootsHolder.getGroupIDForRoot(rootName));
    } catch (final ClassNotFoundException e) {
      throw new TCClassNotFoundException(e);
    }
  }

  /**
   * Check to see if the root is already in existence on the server. If it is then get it if not then create it.
   * 
   * @throws AbortedOperationException
   */
  @Override
  public Object lookupOrCreateRoot(final String rootName, final Object root, final GroupID gid) {
    try {
      return lookupOrCreateRoot(rootName, root, true, false, gid);
    } catch (final ClassNotFoundException e) {
      throw new TCClassNotFoundException(e);
    }
  }

  /**
   * This method must be called within a DSO synchronized context. Currently, this is called in a setter method of a
   * replaceable root.
   * 
   * @throws AbortedOperationException
   */
  @Override
  public Object createOrReplaceRoot(final String rootName, final Object root) {
    final Object existingRoot = lookupRoot(rootName);
    if (existingRoot == null) {
      return lookupOrCreateRoot(rootName, root, false);
    } else if (isLiteralPojo(root)) {
      final TCObject tcObject = lookupExistingLiteralRootOrNull(rootName, rootsHolder.getGroupIDForRoot(rootName));
      tcObject.literalValueChanged(root, existingRoot);
      return root;
    } else {
      return lookupOrCreateRoot(rootName, root, false);
    }
  }

  @Override
  public Object lookupOrCreateRootNoDepth(final String rootName, final Object root) {
    try {
      return lookupOrCreateRoot(rootName, root, true, true, this.rootsHolder.getGroupIDForRoot(rootName));
    } catch (final ClassNotFoundException e) {
      throw new TCClassNotFoundException(e);
    }
  }

  @Override
  public Object lookupOrCreateRoot(final String rootName, final Object root, final boolean dsoFinal) {
    try {
      return lookupOrCreateRoot(rootName, root, dsoFinal, false, this.rootsHolder.getGroupIDForRoot(rootName));
    } catch (final ClassNotFoundException e) {
      throw new TCClassNotFoundException(e);
    }
  }

  private boolean isLiteralPojo(final Object pojo) {
    return !(pojo instanceof Class) && LiteralValues.isLiteralInstance(pojo);
  }

  private Object lookupOrCreateRoot(final String rootName, final Object root, final boolean dsoFinal,
                                    final boolean noDepth, GroupID gid) throws ClassNotFoundException {
    if (root != null) {
      // this will throw an exception if root is not portable
      checkPortabilityOfRoot(root, rootName, root.getClass());
    }

    return lookupRootOptionallyCreateOrReplace(rootName, root, true, dsoFinal, noDepth, gid);
  }

  private void checkPortabilityOfTraversedReference(final TraversedReference reference, final Class referringClass,
                                                    final NonPortableEventContext context) {
    final NonPortableReason reason = checkPortabilityOf(reference.getValue());
    if (reason != null) {
      reason.addDetail("Referring class", referringClass.getName());
      if (!reference.isAnonymous()) {
        final String fullyQualifiedFieldname = reference.getFullyQualifiedReferenceName();
        reason.setUltimateNonPortableFieldName(fullyQualifiedFieldname);
        reason.addDetail(NonPortableFieldSetContext.FIELD_NAME_LABEL, fullyQualifiedFieldname);
      }
      if (this.sendErrors) {
        storeObjectHierarchy(context.getPojo(), context);
      }
      throwNonPortableException(context.getPojo(), reason, context,
                                "Attempt to share an instance of a non-portable class referenced by a portable class.");
    }
  }

  private void checkPortabilityOfRoot(final Object root, final String rootName, final Class rootType)
      throws TCNonPortableObjectError {
    final NonPortableReason reason = checkPortabilityOf(root);
    if (reason != null) {
      final NonPortableRootContext context = this.appEventContextFactory.createNonPortableRootContext(rootName, root);
      if (this.sendErrors) {
        storeObjectHierarchy(root, context);
      }
      throwNonPortableException(root, reason, context,
                                "Attempt to share an instance of a non-portable class by assigning it to a root.");
    }
  }

  @Override
  public void checkPortabilityOfField(final Object fieldValue, final String fieldName, final Object pojo)
      throws TCNonPortableObjectError {
    final NonPortableReason reason = checkPortabilityOf(fieldValue);
    if (reason != null) {
      final NonPortableFieldSetContext context = this.appEventContextFactory
          .createNonPortableFieldSetContext(pojo, fieldName, fieldValue);
      if (this.sendErrors) {
        storeObjectHierarchy(pojo, context);
      }
      throwNonPortableException(pojo, reason, context,
                                "Attempt to set the field of a shared object to an instance of a non-portable class.");
    }
  }

  /**
   * This is used by the senders of ApplicationEvents to provide a version of a logically-managed pojo in the state it
   * would have been in had the ApplicationEvent not occurred.
   */
  @Override
  public Object cloneAndInvokeLogicalOperation(Object pojo, String methodName, final Object[] params) {
    try {
      final Class c = pojo.getClass();
      final Object o = c.newInstance();
      if (o instanceof Map) {
        ((Map) o).putAll((Map) pojo);
      } else if (o instanceof Collection) {
        ((Collection) o).addAll((Collection) pojo);
      }
      final Method[] methods = c.getMethods();
      methodName = methodName.substring(0, methodName.indexOf('('));
      for (Method m : methods) {
        final Class[] paramTypes = m.getParameterTypes();
        if (m.getName().equals(methodName) && params.length == paramTypes.length) {
          for (int j = 0; j < paramTypes.length; j++) {
            if (!paramTypes[j].isAssignableFrom(params[j].getClass())) {
              m = null;
              break;
            }
          }
          if (m != null) {
            m.invoke(o, params);
            break;
          }
        }
      }
      pojo = o;
    } catch (final Exception e) {
      this.logger.error("Unable to clone logical object", e);
    }
    return pojo;
  }

  @Override
  public void checkPortabilityOfLogicalAction(final Object[] params, final int index, final String methodName,
                                              final Object pojo) throws TCNonPortableObjectError {
    final Object param = params[index];
    final NonPortableReason reason = checkPortabilityOf(param);
    if (reason != null) {
      final NonPortableEventContext context = this.appEventContextFactory
          .createNonPortableLogicalInvokeContext(pojo, methodName, params, index);
      if (this.sendErrors) {
        storeObjectHierarchy(cloneAndInvokeLogicalOperation(pojo, methodName, params), context);
      }
      throwNonPortableException(pojo, reason, context,
                                "Attempt to share an instance of a non-portable class by"
                                    + " passing it as an argument to a method of a logically-managed class.");
    }
  }

  private void throwNonPortableException(final Object obj, final NonPortableReason reason,
                                         final NonPortableEventContext context, final String message)
      throws TCNonPortableObjectError {
    // XXX: The message should probably be part of the context
    reason.setMessage(message);
    context.addDetailsTo(reason);

    // Send this event to L2
    final JMXMessage jmxMsg = this.channel.getJMXMessage();
    jmxMsg.setJMXObject(new NonPortableObjectEvent(context, reason));
    jmxMsg.send();

    final StringWriter formattedReason = new StringWriter();
    final PrintWriter out = new PrintWriter(formattedReason);
    final StringFormatter sf = new StringFormatter();

    final ParagraphFormatter pf = new ConsoleParagraphFormatter(80, sf);
    final NonPortableReasonFormatter reasonFormatter = new ConsoleNonPortableReasonFormatter(out, ": ", sf, pf);
    reason.accept(reasonFormatter);
    reasonFormatter.flush();

    throw new TCNonPortableObjectError(formattedReason.getBuffer().toString());
  }

  private NonPortableReason checkPortabilityOf(final Object obj) {
    if (!isPortableInstance(obj)) { return this.portability.getNonPortableReason(obj.getClass()); }
    return null;
  }

  private boolean rootLookupInProgress(final String rootName, GroupID gid) {
    return this.rootsHolder.isLookupInProgress(rootName, gid);
  }

  private void markRootLookupInProgress(final String rootName, GroupID gid) {
    final boolean wasAdded = this.rootsHolder.markRootLookupInProgress(rootName, gid);
    if (!wasAdded) { throw new AssertionError("Attempt to mark a root lookup that is already in progress."); }
  }

  private void markRootLookupNotInProgress(final String rootName, GroupID gid) {
    final boolean removed = this.rootsHolder.unmarkRootLookupInProgress(rootName, gid);
    if (!removed) { throw new AssertionError("Attempt to unmark a root lookup that wasn't in progress."); }
  }

  @Override
  public void replaceRootIDIfNecessary(String rootName, ObjectID newRootID) {
    replaceRootIDIfNecessary(rootName, new GroupID(newRootID.getGroupID()), newRootID);
  }

  public synchronized void replaceRootIDIfNecessary(final String rootName, final GroupID gid, final ObjectID newRootID) {
    waitUntilRunning();

    final ObjectID oldRootID = this.rootsHolder.getRootIDForName(rootName, gid);
    if (oldRootID == null || oldRootID.equals(newRootID)) { return; }

    this.rootsHolder.addRoot(rootName, newRootID);
  }

  private Object lookupRootOptionallyCreateOrReplace(final String rootName, final Object rootPojo,
                                                     final boolean create, final boolean dsoFinal,
                                                     final boolean noDepth, GroupID gid) throws ClassNotFoundException {
    final boolean replaceRootIfExistWhenCreate = !dsoFinal && create;

    ObjectID rootID = null;
    gid = gid == null || GroupID.NULL_ID.equals(gid) ? rootsHolder.getGroupIDForRoot(rootName) : gid;

    boolean retrieveNeeded = false;
    boolean isNew = false;
    boolean lookupInProgress = false;
    boolean isInterrupted = false;

    try {
      synchronized (this) {
        while (true) {
          if (!replaceRootIfExistWhenCreate) {
            rootID = this.rootsHolder.getRootIDForName(rootName, gid);
            if (rootID != null) {
              break;
            }
          } else {
            rootID = ObjectID.NULL_ID;
          }
          if (!rootLookupInProgress(rootName, gid)) {
            lookupInProgress = true;
            markRootLookupInProgress(rootName, gid);
            break;
          } else {
            try {
              wait();
            } catch (final InterruptedException e) {
              e.printStackTrace();
              isInterrupted = true;
            }
          }
        }
      }
    } finally {
      Util.selfInterruptIfNeeded(isInterrupted);
    }

    retrieveNeeded = lookupInProgress && !replaceRootIfExistWhenCreate;

    isNew = retrieveNeeded || (rootID.isNull() && create);
      if (retrieveNeeded) {
        rootID = this.remoteObjectManager.retrieveRootID(rootName, gid);
      }

      if (rootID.isNull() && create) {
        Assert.assertNotNull(rootPojo);
        // TODO:: Optimize this, do lazy instantiation
        TCObject root = null;
        if (isLiteralPojo(rootPojo)) {
          root = basicCreate(rootPojo, gid);
        } else {
          root = lookupOrCreate(rootPojo, this.appEventContextFactory.createNonPortableRootContext(rootName, rootPojo),
                                gid);
        }
        rootID = root.getObjectID();
        this.clientTxManager.createRoot(rootName, rootID);
    }
    synchronized (this) {
      if (isNew && !rootID.isNull()) {
        this.rootsHolder.addRoot(rootName, rootID);
      }
      if (lookupInProgress) {
        markRootLookupNotInProgress(rootName, gid);
        notifyAll();
        }
      }

    try {
      return lookupObject(rootID, null, noDepth, false);
    } catch (AbortedOperationException e) {
      throw new TCRuntimeException(e);
    }
  }

  private TCObject basicCreate(final Object rootPojo, GroupID gid) {
    reserveObjectIds(1, gid);
    return basicCreateIfNecessary(rootPojo, gid);
  }

  private TCObject basicLookupByID(final ObjectID id) {
    return this.objectStore.get(id);
  }

  private boolean basicHasLocal(final ObjectID id) {
    return basicLookupByID(id) != null;
  }

  private TCObject basicLookup(final Object obj) {
    if (obj == null) { return null; }
    if (obj instanceof TCObjectSelf) {
      TCObjectSelf self = (TCObjectSelf) obj;
      if (self.isInitialized()) {
        return self;
      } else {
        // return null when not initialized yet, as __tc_managed() is itself and not null
        return null;
      }
    }

    if (obj instanceof Manageable) { return ((Manageable) obj).__tc_managed(); }

    return this.pojoToManaged.get(obj);
  }

  private void basicAddLocal(final TCObject obj, final boolean fromLookup) {
    synchronized (this) {
      final ObjectID id = obj.getObjectID();
      if (basicHasLocal(id)) { throw Assert.failure("Attempt to add an object that already exists: Object of class "
                                                    + obj.getClass() + " [Identity Hashcode : 0x"
                                                    + Integer.toHexString(System.identityHashCode(obj)) + "] "); }
      this.objectStore.add(obj);

      final Object pojo = obj.getPeerObject();

      if (pojo != null) {
        if (pojo instanceof Manageable) {
          final Manageable m = (Manageable) pojo;
          if (m.__tc_managed() == null) {
            m.__tc_managed(obj);
          } else {
            Assert.assertTrue(m.__tc_managed() == obj);
          }
        } else {
          if (!isLiteralPojo(pojo)) {
            this.pojoToManaged.put(pojo, obj);
          }
        }
      }
      lookupDone(id, fromLookup);
      notifyAll();
    }
  }

  private void traverse(final Object root, final NonPortableEventContext context, final TraversalAction action,
                        final GroupID gid) {
    // if set this will be final exception thrown
    Throwable exception = null;

    final PostCreateMethodGatherer postCreate = (PostCreateMethodGatherer) action;
    try {
      this.traverser.traverse(root, this.traverseTest, context, action, gid);
    } catch (final Throwable t) {
      exception = t;
    } finally {
      // even if we're throwing an exception from the traversal the postCreate methods for the objects that became
      // shared should still be called
      for (final Entry<Object, List<Method>> entry : postCreate.getPostCreateMethods().entrySet()) {
        final Object target = entry.getKey();

        for (final Method method : entry.getValue()) {
          try {
            executeMethod(target, method,
                          "postCreate method (" + method.getName() + ") failed on object of " + target.getClass());
          } catch (final Throwable t) {
            if (exception == null) {
              exception = t;
            } else {
              // exceptions are already logged, no need to do it here
            }
          }
        }
      }
    }

    if (exception != null) {
      wrapIfNeededAndThrow(exception);
    }
  }

  @Override
  public void sendApplicationEvent(final Object pojo, final ApplicationEvent event) {
    final JMXMessage jmxMsg = this.channel.getJMXMessage();
    storeObjectHierarchy(pojo, event.getApplicationEventContext());
    jmxMsg.setJMXObject(event);
    jmxMsg.send();
  }

  @Override
  public void storeObjectHierarchy(final Object root, final ApplicationEventContext context) {
    try {
      final WalkVisitor wv = new WalkVisitor(this, this.clientConfiguration, context);
      final ObjectGraphWalker walker = new ObjectGraphWalker(root, wv, wv);
      walker.walk();
      context.setTreeModel(wv.getTreeModel());
    } catch (final Throwable t) {
      t.printStackTrace();
    }
  }

  @Override
  public ToggleableStrongReference getOrCreateToggleRef(final ObjectID id, final Object peer) {
    // We don't need ObjectID param anymore, but it is useful when debugging so I didn't remove it
    return this.referenceManager.getOrCreateFor(peer);
  }

  private class AddManagedObjectAction implements TraversalAction, PostCreateMethodGatherer {
    private final Map<Object, List<Method>> toCall = new IdentityHashMap<Object, List<Method>>();

    @Override
    public final void visit(final List objects, final GroupID gid) throws AbortedOperationException {
      for (final Object pojo : objects) {
        final List<Method> postCreateMethods = ClientObjectManagerImpl.this.clazzFactory
            .getOrCreate(pojo.getClass(), ClientObjectManagerImpl.this).getPostCreateMethods();
        if (!postCreateMethods.isEmpty()) {
          final Object prev = this.toCall.put(pojo, postCreateMethods);
          Assert.assertNull(prev);
        }
      }

      final List tcObjects = basicCreateIfNecessary(objects, gid);
      for (final Iterator i = tcObjects.iterator(); i.hasNext();) {
        ClientObjectManagerImpl.this.clientTxManager.createObject((TCObject) i.next());
      }
    }

    @Override
    public final Map<Object, List<Method>> getPostCreateMethods() {
      return this.toCall;
    }
  }

  private class NewObjectTraverseTest implements TraverseTest {

    @Override
    public boolean shouldTraverse(final Object object) {
      // literals should be skipped -- without this check, literal members (field values, array element values, in
      // collection, etc) of newly shared instances would get TCObjects and ObjectIDs assigned to them.
      if (LiteralValues.isLiteralInstance(object)) { return false; }

      final TCObject tco = basicLookup(object);
      if (tco == null) { return true; }
      return tco.isNew();
    }

    @Override
    public void checkPortability(final TraversedReference reference, final Class referringClass,
                                 final NonPortableEventContext context) throws TCNonPortableObjectError {
      checkPortabilityOfTraversedReference(reference, referringClass, context);
      executePreCreateMethods(reference.getValue());
    }
  }

  private TCObject basicCreateIfNecessary(final Object pojo, final GroupID gid) {
    TCObject obj = null;

    if ((obj = basicLookup(pojo)) == null) {
      obj = this.factory.getNewInstance(nextObjectID(this.clientTxManager.getCurrentTransaction(), pojo, gid), pojo,
                                        pojo.getClass(), true);
      this.clientTxManager.createObject(obj);
      basicAddLocal(obj, false);
    }
    return obj;
  }

  private List basicCreateIfNecessary(final List pojos, final GroupID gid) throws AbortedOperationException {
    canCreate();
    try {
      reserveObjectIds(pojos.size(), gid);

      synchronized (this) {
        waitUntilRunningAbortable();
        final List tcObjects = new ArrayList(pojos.size());
        for (final Iterator i = pojos.iterator(); i.hasNext();) {
          tcObjects.add(basicCreateIfNecessary(i.next(), gid));
        }
        return tcObjects;
      }
    } finally {
      allowCreation();
    }
  }

  private void allowCreation() {
    this.creationSemaphore.release();
  }

  private void canCreate() {
    this.creationSemaphore.acquireUninterruptibly();
  }

  private void reserveObjectIds(final int size, final GroupID gid) {
    this.idProvider.reserve(size, gid);
  }

  private ObjectID nextObjectID(final ClientTransaction txn, final Object pojo, final GroupID gid) {
    return this.idProvider.next(txn, pojo, gid);
  }

  @Override
  public WeakReference createNewPeer(final TCClass clazz, final DNA dna) {
    return newWeakObjectReference(dna.getObjectID(), createNewPojoObject(clazz, dna));
  }

  private Object createNewPojoObject(TCClass clazz, DNA dna) {
    if (clazz.isUseNonDefaultConstructor()) {
      try {
        return this.factory.getNewPeerObject(clazz, dna);
      } catch (final Exception e) {
        throw new TCRuntimeException(e);
      }
    } else {
      return createNewPojoObject(clazz, dna.getArraySize(), dna.getObjectID(), dna.getParentObjectID());
    }
  }

  @Override
  public WeakReference createNewPeer(final TCClass clazz, final int size, final ObjectID id, final ObjectID parentID) {
    return newWeakObjectReference(id, createNewPojoObject(clazz, size, id, parentID));
  }

  private Object createNewPojoObject(TCClass clazz, int size, ObjectID id, ObjectID parentID) {
    try {
      if (clazz.isIndexed()) {
        final Object array = this.factory.getNewArrayInstance(clazz, size);
        return array;
      } else if (parentID.isNull()) {
        return this.factory.getNewPeerObject(clazz);
      } else {
        return this.factory.getNewPeerObject(clazz, lookupObject(parentID));
      }
    } catch (final Exception e) {
      throw new TCRuntimeException(e);
    }
  }

  @Override
  public WeakReference newWeakObjectReference(final ObjectID oid, final Object referent) {
    return new WeakObjectReference(oid, referent, this.referenceQueue);
  }

  @Override
  public TCClass getOrCreateClass(final Class clazz) {
    return this.clazzFactory.getOrCreate(clazz, this);
  }

  @Override
  public boolean isPortableClass(final Class clazz) {
    return this.portability.isPortableClass(clazz);
  }

  @Override
  public boolean isPortableInstance(final Object obj) {
    return this.portability.isPortableInstance(obj);
  }

  private void startReaper() {
    this.reaper = new StoppableThread("Reaper") {
      @Override
      public void run() {
        while (true) {
          try {
            if (isStopRequested()) { return; }

            final WeakObjectReference wor = (WeakObjectReference) ClientObjectManagerImpl.this.referenceQueue
                .remove(POLL_TIME);

            if (wor != null) {
              final ObjectID objectID = wor.getObjectID();
              reap(objectID);
            }
          } catch (final InterruptedException e) {
            return;
          }
        }
      }
    };
    this.reaper.setDaemon(true);
    this.reaper.start();
  }

  // XXX::: Cache eviction doesn't clear it from the cache. it happens in reap().
  @Override
  public void evictCache(final CacheStats stat) {
    final int size = objectStore_size();
    int toEvict = stat.getObjectCountToEvict(size);
    if (toEvict <= 0) { return; }
    // Cache is full
    final boolean debug = this.logger.isDebugEnabled();
    int totalReferencesCleared = 0;
    int toClear = toEvict;
    while (toEvict > 0 && toClear > 0) {
      final int maxCount = Math.min(COMMIT_SIZE, toClear);
      final Collection removalCandidates = this.objectStore.getRemovalCandidates(maxCount);
      if (removalCandidates.isEmpty()) {
        break; // couldnt find any more
      }
      for (final Iterator i = removalCandidates.iterator(); i.hasNext() && toClear > 0;) {
        final TCObject removed = (TCObject) i.next();
        if (removed != null) {
          final Object pr = removed.getPeerObject();
          if (pr != null) {
            // We don't want to take dso locks while clearing since it will happen inside the scope of the resolve lock
            // (see CDV-596)
            this.clientTxManager.disableTransactionLogging();
            final int cleared;
            try {
              cleared = removed.clearReferences(toClear);
            } finally {
              this.clientTxManager.enableTransactionLogging();
            }

            totalReferencesCleared += cleared;
            if (debug) {
              this.logger.debug("Clearing:" + removed.getObjectID() + " class:" + pr.getClass() + " Total cleared =  "
                                + totalReferencesCleared);
            }
            toClear -= cleared;
          }
        }
      }
      toEvict -= removalCandidates.size();
    }
    // TODO:: Send the correct set of targetObjects2GC
    stat.objectEvicted(totalReferencesCleared, objectStore_size(), Collections.EMPTY_LIST, false);
  }

  private int objectStore_size() {
    return this.objectStore.size();
  }

  public void dumpToLogger() {
    final DumpLoggerWriter writer = new DumpLoggerWriter();
    final PrintWriter pw = new PrintWriter(writer);
    final PrettyPrinterImpl prettyPrinter = new PrettyPrinterImpl(pw);
    prettyPrinter.autoflush(false);
    prettyPrinter.visit(this);
    writer.flush();
  }

  @Override
  public synchronized PrettyPrinter prettyPrint(final PrettyPrinter out) {
    out.print(this.getClass().getName()).flush();
    out.indent().print("roots Map: ").print(Integer.valueOf(this.rootsHolder.size())).flush();
    out.indent().print("idToManaged size: ").print(Integer.valueOf(this.objectStore.size())).flush();
    out.indent().print("pojoToManaged size: ").print(Integer.valueOf(this.pojoToManaged.size())).flush();
    return out;
  }

  private static final class ObjectStore {

    private final ConcurrentHashMap             cacheManaged   = new ConcurrentHashMap<ObjectID, TCObject>(10240,
                                                                                                           0.75f, 128);
    private final ConcurrentHashMap             cacheUnmanaged = new ConcurrentHashMap<ObjectID, TCObject>(10240,
                                                                                                           0.75f, 128);
    private final ConcurrentClockEvictionPolicy cache;
    private final TCObjectSelfStore             tcObjectSelfStore;

    ObjectStore(TCObjectSelfStore tcObjectSelfStore) {
      this.tcObjectSelfStore = tcObjectSelfStore;
      this.cache = new ConcurrentClockEvictionPolicy(this.cacheManaged);
    }

    public void cleanup() {
      cacheManaged.clear();
      cacheUnmanaged.clear();
    }

    public void shutdown() {
      tcObjectSelfStore.shutdown();
    }

    public int size() {
      return this.cacheManaged.size() + this.cacheUnmanaged.size();
    }

    public Collection getRemovalCandidates(final int maxCount) {
      return this.cache.getRemovalCandidates(maxCount);
    }

    public void add(final TCObject obj) {
      // Ignoring this currently as this is expected to be added in tc object self store
      if (obj instanceof TCObjectSelf) {
        this.tcObjectSelfStore.addTCObjectSelfTemp((TCObjectSelf) obj);
        return;
      }

      if (obj.isCacheManaged()) {
        this.cache.add(obj);
      } else {
        this.cacheUnmanaged.put(obj.getObjectID(), obj);
      }
    }

    public TCObject get(final ObjectID id) {
      TCObject tc = (TCObject) this.cacheUnmanaged.get(id);
      if (tc == null) {
        tc = (TCObject) this.cacheManaged.get(id);
      }
      if (tc == null) {
        tc = (TCObject) tcObjectSelfStore.getById(id);
      }
      return tc;
    }

    public Set addAllObjectIDs(final Set oids) {
      oids.addAll(this.cacheManaged.keySet());
      oids.addAll(this.cacheUnmanaged.keySet());
      this.tcObjectSelfStore.addAllObjectIDs(oids);
      return oids;
    }

    public void remove(final TCObject tcobj) {
      if (tcobj instanceof TCObjectSelf) { throw new AssertionError(
                                                                    "TCObjectSelf should not have called removed from here: "
                                                                        + tcobj); }

      if (tcobj.isCacheManaged()) {
        this.cache.remove(tcobj);
      } else {
        this.cacheUnmanaged.remove(tcobj.getObjectID());
      }
    }

    public boolean contains(final ObjectID objectID) {
      return this.cacheUnmanaged.containsKey(objectID) || this.cacheManaged.containsKey(objectID)
             || this.tcObjectSelfStore.contains(objectID);
    }

  }

  private static class LocalLookupContext {
    private final ResetableLatch latch               = new ResetableLatch();
    private final Counter        callStackCount      = new Counter(0);
    private final Counter        objectCreationCount = new Counter(0);
    private final Set            objectLatchWaitSet  = new HashSet();

    public ResetableLatch getLatch() {
      return this.latch;
    }

    public Counter getCallStackCount() {
      return this.callStackCount;
    }

    public Counter getObjectCreationCount() {
      return this.objectCreationCount;
    }

    public Set getObjectLatchWaitSet() {
      return this.objectLatchWaitSet;
    }

  }

  private static class ObjectLatchState {

    private static final State   CREATE_STATE = new State("CREATE-STATE");

    private static final State   LOOKUP_STATE = new State("LOOKUP-STATE");

    private final ObjectID       objectID;

    private final ResetableLatch latch;

    private State                state        = LOOKUP_STATE;

    private TCObject             object;

    public ObjectLatchState(final ObjectID objectID, final ResetableLatch latch) {
      this.objectID = objectID;
      this.latch = latch;
    }

    public void setObject(final TCObject obj) {
      this.object = obj;
    }

    public ResetableLatch getLatch() {
      return this.latch;
    }

    public TCObject getObject() {
      return this.object;
    }

    public boolean isLookupState() {
      return LOOKUP_STATE.equals(this.state);
    }

    public boolean isCreateState() {
      return CREATE_STATE.equals(this.state);
    }

    public void markCreateState() {
      this.state = CREATE_STATE;
    }

    @Override
    public String toString() {
      return "ObjectLatchState [" + this.objectID + " , " + this.latch + ", " + this.state + " ]";
    }
  }

  private interface PostCreateMethodGatherer {
    Map<Object, List<Method>> getPostCreateMethods();
  }

  @Override
  public void initializeTCClazzIfRequired(TCObjectSelf tcObjectSelf) {
    this.factory.initClazzIfRequired(tcObjectSelf.getClass(), tcObjectSelf);
  }

  private void handleInterruptedException() throws AbortedOperationException {
    if (abortableOperationManager.isAborted()) {
      throw new AbortedOperationException();
    } else {
      checkIfShutDownOnInterruptedException();
    }
  }

  private void checkIfShutDownOnInterruptedException() {
    // TODO: to be handled during rejoin
  }

}<|MERGE_RESOLUTION|>--- conflicted
+++ resolved
@@ -151,15 +151,10 @@
                                  final ClassProvider classProvider, final TCClassFactory classFactory,
                                  final TCObjectFactory objectFactory, final Portability portability,
                                  final DSOClientMessageChannel channel,
-<<<<<<< HEAD
-                                 final ToggleableReferenceManager referenceManager, TCObjectSelfStore tcObjectSelfStore) {
-    this(remoteObjectManager, clientConfiguration, idProvider, provider, classProvider, classFactory,
-=======
                                  final ToggleableReferenceManager referenceManager,
                                  TCObjectSelfStore tcObjectSelfStore,
                                  AbortableOperationManager abortableOperationManager) {
-    this(remoteObjectManager, clientConfiguration, idProvider, runtimeLogger, provider, classProvider, classFactory,
->>>>>>> 4e5f82ea
+    this(remoteObjectManager, clientConfiguration, idProvider, provider, classProvider, classFactory,
          objectFactory, portability, channel, referenceManager, tcObjectSelfStore,
          new RootsHolder(new GroupID[] { new GroupID(0) }), abortableOperationManager);
   }
@@ -679,18 +674,12 @@
           } else {
             obj.hydrate(dna, false, newWeakObjectReference(id, pojo));
           }
-<<<<<<< HEAD
-=======
-          if (this.runtimeLogger.getFaultDebug()) {
-            this.runtimeLogger.updateFaultStats(dna.getTypeName());
-          }
         } catch (AbortedOperationException t) {
           exception = true;
           if (!quiet) {
             logger.warn("Exception retrieving object " + id, t);
           }
           throw t;
->>>>>>> 4e5f82ea
         } catch (final Throwable t) {
           exception = true;
           if (!quiet) {
