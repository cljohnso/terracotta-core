/*
 * All content copyright (c) 2003-2009 Terracotta, Inc., except as may otherwise be noted in a separate copyright
 * notice. All rights reserved.
 */
package com.tc.client;

import com.tc.abortable.AbortableOperationManager;
import com.tc.lang.TCThreadGroup;
import com.tc.net.core.security.TCSecurityManager;
import com.tc.object.DistributedObjectClient;
import com.tc.object.bytecode.Manager;
import com.tc.object.bytecode.hook.impl.PreparedComponentsFromL2Connection;
import com.tc.object.config.DSOClientConfigHelper;
import com.tc.object.loaders.ClassProvider;
import com.tc.object.logging.RuntimeLogger;
<<<<<<< HEAD
import com.tc.platform.rejoin.RejoinManagerInternal;
import com.tc.statistics.StatisticsAgentSubSystem;
=======
>>>>>>> 669f5908
import com.tcclient.cluster.DsoClusterInternal;

import java.util.Map;

public class StandardClientFactory extends AbstractClientFactory {

  @Override
  public DistributedObjectClient createClient(final DSOClientConfigHelper config, final TCThreadGroup threadGroup,
                                              final ClassProvider classProvider,
                                              final PreparedComponentsFromL2Connection connectionComponents,
                                              final Manager manager,
                                              final DsoClusterInternal dsoCluster, final RuntimeLogger runtimeLogger,
<<<<<<< HEAD
                                              final ClientMode clientMode, final TCSecurityManager securityManager,
                                              final AbortableOperationManager abortableOperationManager,
                                              final RejoinManagerInternal rejoinManager) {
    return new DistributedObjectClient(config, threadGroup, classProvider, connectionComponents, manager,
                                       statisticsAgentSubSystem, dsoCluster, runtimeLogger, clientMode,
                                       securityManager, abortableOperationManager, rejoinManager);
=======
                                              final ClientMode clientMode, final TCSecurityManager securityManager) {
    return new DistributedObjectClient(config, threadGroup, classProvider, connectionComponents, manager, dsoCluster,
                                       runtimeLogger, clientMode, securityManager);
>>>>>>> 669f5908
  }

  @Override
  public TCSecurityManager createClientSecurityManager(Map<String, Object> env) {
    return null;
  }
}<|MERGE_RESOLUTION|>--- conflicted
+++ resolved
@@ -13,11 +13,7 @@
 import com.tc.object.config.DSOClientConfigHelper;
 import com.tc.object.loaders.ClassProvider;
 import com.tc.object.logging.RuntimeLogger;
-<<<<<<< HEAD
 import com.tc.platform.rejoin.RejoinManagerInternal;
-import com.tc.statistics.StatisticsAgentSubSystem;
-=======
->>>>>>> 669f5908
 import com.tcclient.cluster.DsoClusterInternal;
 
 import java.util.Map;
@@ -30,18 +26,12 @@
                                               final PreparedComponentsFromL2Connection connectionComponents,
                                               final Manager manager,
                                               final DsoClusterInternal dsoCluster, final RuntimeLogger runtimeLogger,
-<<<<<<< HEAD
                                               final ClientMode clientMode, final TCSecurityManager securityManager,
                                               final AbortableOperationManager abortableOperationManager,
                                               final RejoinManagerInternal rejoinManager) {
     return new DistributedObjectClient(config, threadGroup, classProvider, connectionComponents, manager,
-                                       statisticsAgentSubSystem, dsoCluster, runtimeLogger, clientMode,
+                                       dsoCluster, runtimeLogger, clientMode,
                                        securityManager, abortableOperationManager, rejoinManager);
-=======
-                                              final ClientMode clientMode, final TCSecurityManager securityManager) {
-    return new DistributedObjectClient(config, threadGroup, classProvider, connectionComponents, manager, dsoCluster,
-                                       runtimeLogger, clientMode, securityManager);
->>>>>>> 669f5908
   }
 
   @Override
