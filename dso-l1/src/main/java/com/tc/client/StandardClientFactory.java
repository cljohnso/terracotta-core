/*
 * All content copyright (c) 2003-2009 Terracotta, Inc., except as may otherwise be noted in a separate copyright
 * notice. All rights reserved.
 */
package com.tc.client;

import com.tc.abortable.AbortableOperationManager;
import com.tc.lang.TCThreadGroup;
import com.tc.net.core.security.TCSecurityManager;
import com.tc.object.DistributedObjectClient;
import com.tc.object.bytecode.Manager;
import com.tc.object.bytecode.hook.impl.PreparedComponentsFromL2Connection;
import com.tc.object.config.DSOClientConfigHelper;
import com.tc.object.loaders.ClassProvider;
<<<<<<< HEAD
=======
import com.tc.object.logging.RuntimeLogger;
import com.tc.platform.rejoin.RejoinManagerInternal;
>>>>>>> 4e5f82ea
import com.tcclient.cluster.DsoClusterInternal;

import java.util.Map;

public class StandardClientFactory extends AbstractClientFactory {

  @Override
  public DistributedObjectClient createClient(final DSOClientConfigHelper config, final TCThreadGroup threadGroup,
                                              final ClassProvider classProvider,
                                              final PreparedComponentsFromL2Connection connectionComponents,
<<<<<<< HEAD
                                              final Manager manager, final DsoClusterInternal dsoCluster,
                                              final ClientMode clientMode, final TCSecurityManager securityManager) {
    return new DistributedObjectClient(config, threadGroup, classProvider, connectionComponents, manager, dsoCluster,
                                       clientMode, securityManager);
=======
                                              final Manager manager,
                                              final DsoClusterInternal dsoCluster, final RuntimeLogger runtimeLogger,
                                              final ClientMode clientMode, final TCSecurityManager securityManager,
                                              final AbortableOperationManager abortableOperationManager,
                                              final RejoinManagerInternal rejoinManager) {
    return new DistributedObjectClient(config, threadGroup, classProvider, connectionComponents, manager,
                                       dsoCluster, runtimeLogger, clientMode,
                                       securityManager, abortableOperationManager, rejoinManager);
>>>>>>> 4e5f82ea
  }

  @Override
  public TCSecurityManager createClientSecurityManager(Map<String, Object> env) {
    return null;
  }
}<|MERGE_RESOLUTION|>--- conflicted
+++ resolved
@@ -12,11 +12,7 @@
 import com.tc.object.bytecode.hook.impl.PreparedComponentsFromL2Connection;
 import com.tc.object.config.DSOClientConfigHelper;
 import com.tc.object.loaders.ClassProvider;
-<<<<<<< HEAD
-=======
-import com.tc.object.logging.RuntimeLogger;
 import com.tc.platform.rejoin.RejoinManagerInternal;
->>>>>>> 4e5f82ea
 import com.tcclient.cluster.DsoClusterInternal;
 
 import java.util.Map;
@@ -27,21 +23,12 @@
   public DistributedObjectClient createClient(final DSOClientConfigHelper config, final TCThreadGroup threadGroup,
                                               final ClassProvider classProvider,
                                               final PreparedComponentsFromL2Connection connectionComponents,
-<<<<<<< HEAD
                                               final Manager manager, final DsoClusterInternal dsoCluster,
-                                              final ClientMode clientMode, final TCSecurityManager securityManager) {
-    return new DistributedObjectClient(config, threadGroup, classProvider, connectionComponents, manager, dsoCluster,
-                                       clientMode, securityManager);
-=======
-                                              final Manager manager,
-                                              final DsoClusterInternal dsoCluster, final RuntimeLogger runtimeLogger,
                                               final ClientMode clientMode, final TCSecurityManager securityManager,
                                               final AbortableOperationManager abortableOperationManager,
                                               final RejoinManagerInternal rejoinManager) {
     return new DistributedObjectClient(config, threadGroup, classProvider, connectionComponents, manager,
-                                       dsoCluster, runtimeLogger, clientMode,
-                                       securityManager, abortableOperationManager, rejoinManager);
->>>>>>> 4e5f82ea
+                                       dsoCluster, clientMode, securityManager, abortableOperationManager, rejoinManager);
   }
 
   @Override
