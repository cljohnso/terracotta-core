--- conflicted
+++ resolved
@@ -1,399 +1,397 @@
-/*
- * All content copyright (c) 2003-2008 Terracotta, Inc., except as may otherwise be noted in a separate copyright
- * notice. All rights reserved.
- */
-package com.tc.object.bytecode;
-
-import com.tc.abortable.AbortableOperationManager;
-import com.tc.abortable.AbortedOperationException;
-import com.tc.cluster.DsoCluster;
-import com.tc.exception.TCClassNotFoundException;
-import com.tc.logging.TCLogger;
-import com.tc.management.TunneledDomainUpdater;
-import com.tc.net.GroupID;
-import com.tc.object.InterestDestination;
-import com.tc.object.InterestType;
-import com.tc.object.ObjectID;
-import com.tc.object.TCObject;
-import com.tc.object.loaders.ClassProvider;
-import com.tc.object.locks.LockID;
-import com.tc.object.locks.LockLevel;
-import com.tc.object.locks.TerracottaLocking;
-import com.tc.object.metadata.MetaDataDescriptor;
-import com.tc.object.tx.TransactionCompleteListener;
-import com.tc.operatorevent.TerracottaOperatorEvent.EventSubsystem;
-import com.tc.operatorevent.TerracottaOperatorEvent.EventType;
-import com.tc.platform.PlatformService;
-import com.tc.properties.TCProperties;
-import com.tc.search.SearchQueryResults;
-import com.terracottatech.search.NVPair;
-
-import java.lang.reflect.Field;
-import java.util.List;
-import java.util.Set;
-import java.util.concurrent.CountDownLatch;
-
-import javax.management.MBeanServer;
-
-/**
- * The Manager interface
- */
-public interface Manager extends TerracottaLocking {
-
-  /** This class's class path: com/tc/object/bytecode/Manager */
-  public static final String CLASS = "com/tc/object/bytecode/Manager";
-  /** Bytecode type definition for this class */
-  public static final String TYPE  = "L" + CLASS + ";";
-
-  /**
-   * Determine whether this class is physically instrumented
-   * 
-   * @param clazz Class
-   * @return True if physically instrumented
-   */
-  public boolean isPhysicallyInstrumented(Class clazz);
-
-  /**
-   * Initialize the Manager
-   */
-  public void init();
-
-  /**
-   * Stop the manager
-   */
-  public void stop();
-
-  /**
-   * Look up or create a new root object
-   * 
-   * @param name Root name
-   * @param object Root object to use if none exists yet
-   * @return The root object actually used, may or may not == object
-   * @throws AbortedOperationException
-   */
-  public Object lookupOrCreateRoot(String name, Object object);
-
-  /**
-   * Look up or create a new root object in the particular group
-   * 
-   * @param name Root name
-   * @param object Root object to use if none exists yet
-   * @param gid group id
-   * @return The root object actually used, may or may not == object
-   * @throws AbortedOperationException
-   */
-  public Object lookupOrCreateRoot(final String name, final Object object, GroupID gid);
-
-  /**
-   * Look up a new root object in the particular group
-   * 
-   * @param name Root name
-   * @param gid group id
-   * @return The root object actually used, may or may not == object
-   * @throws AbortedOperationException
-   */
-  public Object lookupRoot(final String name, GroupID gid);
-
-  /**
-   * Look up or create a new root object. Objects faulted in to arbitrary depth.
-   * 
-   * @param name Root name
-   * @param obj Root object to use if none exists yet
-   * @return The root object actually used, may or may not == object
-   * @throws AbortedOperationException
-   */
-  public Object lookupOrCreateRootNoDepth(String name, Object obj) throws AbortedOperationException;
-
-  /**
-   * Create or replace root, typically used for replaceable roots.
-   * 
-   * @param rootName Root name
-   * @param object Root object
-   * @return Root object used
-   * @throws AbortedOperationException
-   */
-  public Object createOrReplaceRoot(String rootName, Object object) throws AbortedOperationException;
-
-  /**
-   * Look up object by ID, faulting into the JVM if necessary
-   * 
-   * @param id Object identifier
-   * @return The actual object
-   * @throws AbortedOperationException
-   */
-  public Object lookupObject(ObjectID id) throws ClassNotFoundException, AbortedOperationException;
-
-  /**
-   * Prefetch object by ID, faulting into the JVM if necessary, Async lookup and will not cause ObjectNotFoundException
-   * like lookupObject. Non-existent objects are ignored by the server.
-   * 
-   * @param id Object identifier
-   * @throws AbortedOperationException
-   */
-  public void preFetchObject(ObjectID id) throws AbortedOperationException;
-
-  /**
-   * Look up object by ID, faulting into the JVM if necessary, This method also passes the parent Object context so that
-   * more intelligent prefetching is possible at the L2.
-   * 
-   * @param id Object identifier of the object we are looking up
-   * @param parentContext Object identifier of the parent object
-   * @return The actual object
-   * @throws AbortedOperationException
-   * @throws TCClassNotFoundException If a class is not found during faulting
-   */
-  public Object lookupObject(ObjectID id, ObjectID parentContext) throws ClassNotFoundException,
-      AbortedOperationException;
-
-  /**
-   * Find managed object, which may be null
-   * 
-   * @param obj The object instance
-   * @return The TCObject
-   */
-  public TCObject lookupExistingOrNull(Object obj);
-
-  /**
-   * Find or create new TCObject
-   * 
-   * @param obj The object instance
-   * @return The TCObject
-   */
-  public TCObject lookupOrCreate(Object obj);
-
-  public TCObject lookupOrCreate(Object obj, GroupID gid);
-
-  /**
-   * Perform invoke on logical managed object
-   * 
-   * @param object The object
-   * @param methodName The method to call
-   * @param params The parameters to the method
-   */
-  public void logicalInvoke(Object object, String methodName, Object[] params);
-
-  /**
-   * Perform invoke on logical managed object in lock
-   * 
-   * @param object The object
-   * @param lockObject The lock object
-   * @param methodName The method to call
-   * @param params The parameters to the method
-   * @throws AbortedOperationException
-   */
-  public void logicalInvokeWithTransaction(Object object, Object lockObject, String methodName, Object[] params)
-      throws AbortedOperationException;
-
-  /**
-   * Perform distributed method call
-   * 
-   * @param receiver The receiver object
-   * @param method The method to call
-   * @param params The parameter values
-   * @param runOnAllNodes True if should run on all nodes, false just for this node
-   */
-  public boolean distributedMethodCall(Object receiver, String method, Object[] params, boolean runOnAllNodes);
-
-  /**
-   * Commit DMI call
-   */
-  public void distributedMethodCallCommit();
-
-  /**
-   * Lookup root by name
-   * 
-   * @param name Name of root
-   * @return Root object
-   * @throws AbortedOperationException
-   */
-  public Object lookupRoot(String name) throws AbortedOperationException;
-
-  /**
-   * Check whether current context has write access
-   * 
-   * @param context Context object
-   * @throws com.tc.object.util.ReadOnlyException If in read-only transaction
-   */
-  public void checkWriteAccess(Object context);
-
-  /**
-   * @return true if obj is an instance of a {@link com.tc.object.LiteralValues literal type}, e.g., Class, Integer,
-   *         etc.
-   */
-  public boolean isLiteralInstance(Object obj);
-
-  /**
-   * Check whether an object is managed
-   * 
-   * @param object Instance
-   * @return True if managed
-   */
-  public boolean isManaged(Object object);
-
-  /**
-   * @return true if obj is an instance of a {@link com.tc.object.LiteralValues literal type} and is suitable for
-   *         cluster-wide locking,
-   */
-  public boolean isLiteralAutolock(final Object o);
-
-  /**
-   * Retrieve the customer change applicator that was registered for a particular class.
-   * 
-   * @param clazz The class for which the custom change application has to be returned
-   * @return the instance of the custom change applicator; or {@code null} if no custom applicator was registered for
-   *         this class
-   */
-  public Object getChangeApplicator(Class clazz);
-
-  /**
-   * Check whether object is logically instrumented
-   * 
-   * @param object Instance
-   * @return True if logically instrumented
-   */
-  public boolean isLogical(Object object);
-
-  /**
-   * Check whether field is a root
-   * 
-   * @param field Field
-   * @return True if root
-   */
-  public boolean isRoot(Field field);
-
-  /**
-   * Get JVM Client identifier
-   * 
-   * @return Client identifier
-   */
-  public String getClientID();
-
-  /**
-   * Get unique Client identifier
-   * 
-   * @return unique Client identifier
-   */
-  public String getUUID();
-
-  /**
-   * Get the named logger
-   * 
-   * @param loggerName Logger name
-   * @return The logger
-   */
-  public TCLogger getLogger(String loggerName);
-
-  /**
-   * @return TCProperties
-   */
-  public TCProperties getTCProperties();
-
-  /**
-   * Returns true if the field represented by the offset is a portable field, i.e., not static and not dso transient
-   * 
-   * @param pojo Object
-   * @param fieldOffset The index
-   * @return true if the field is portable and false otherwise
-   */
-  public boolean isFieldPortableByOffset(Object pojo, long fieldOffset);
-
-  /**
-   * Get the ClassProvider associated with this Manager
-   */
-  public ClassProvider getClassProvider();
-
-  /**
-   * Get the TunneledDomainUpdater associated with this Manager
-   */
-  public TunneledDomainUpdater getTunneledDomainUpdater();
-
-  /**
-   * Retrieves the DSO cluster instance.
-   * 
-   * @return the DSO cluster instance for this manager
-   */
-  public DsoCluster getDsoCluster();
-
-  /**
-   * Retrieves the MBean server that's used by this Terracotta client
-   * 
-   * @return the MBean server for this client
-   */
-  public MBeanServer getMBeanServer();
-
-  /**
-   * Used by BulkLoad to wait for all current transactions completed
-   * 
-   * @throws AbortedOperationException
-   */
-  public void waitForAllCurrentTransactionsToComplete() throws AbortedOperationException;
-
-  /**
-   * Registers a hook that will be called before shutting down this client
-   */
-  public void registerBeforeShutdownHook(Runnable beforeShutdownHook);
-
-  MetaDataDescriptor createMetaDataDescriptor(String category);
-
-  public SearchQueryResults executeQuery(String cachename, List queryStack, boolean includeKeys, boolean includeValues,
-                                         Set<String> attributeSet, List<NVPair> sortAttributes,
-                                         List<NVPair> aggregators, int maxResults, int batchSize, boolean waitForTxn)
-      throws AbortedOperationException;
-
-  public SearchQueryResults executeQuery(String cachename, List queryStack, Set<String> attributeSet,
-                                         Set<String> groupByAttribues, List<NVPair> sortAttributes,
-                                         List<NVPair> aggregators, int maxResults, int batchSize, boolean waitForTxn)
-      throws AbortedOperationException;
-
-  public NVPair createNVPair(String name, Object value);
-
-  void verifyCapability(String capability);
-
-  void fireOperatorEvent(EventType eventLevel, EventSubsystem subsystem, String eventMessage);
-
-  void stopImmediate();
-
-  void initForTests(CountDownLatch latch);
-
-  public GroupID[] getGroupIDs();
-
-  void lockIDWait(final LockID lock, final long timeout) throws InterruptedException, AbortedOperationException;
-
-  void lockIDNotifyAll(final LockID lock) throws AbortedOperationException;
-
-  void lockIDNotify(final LockID lock) throws AbortedOperationException;
-
-  /**
-   * Register an object with given name if null is mapped currently to the name. Otherwise returns old mapped object.
-   * 
-   * @param name Name to use for registering the object
-   * @param object Object to register
-   * @return the previous value associated with the specified name, or same 'object' if there was no mapping for the
-   *         name
-   */
-  <T> T registerObjectByNameIfAbsent(String name, T object);
-
-  /**
-   * Lookup and return an already registered object by name if it exists, otherwise null.
-   * 
-   * @return lookup and return an already registered object by name if it exists, otherwise null
-   * @throws ClassCastException if a mapping exists for name, but is of different type other than expectedType
-   */
-  <T> T lookupRegisteredObjectByName(String name, Class<T> expectedType);
-
-  void addTransactionCompleteListener(TransactionCompleteListener listener);
-
-  AbortableOperationManager getAbortableOperationManager();
-
-  PlatformService getPlatformService();
-
-  void throttlePutIfNecessary(ObjectID object) throws AbortedOperationException;
-
-<<<<<<< HEAD
-  void registerL1CacheListener(InterestDestination destination, Set<InterestType> listenTo);
-=======
-  void beginAtomicTransaction(LockID lock, LockLevel level) throws AbortedOperationException;
-
-  void commitAtomicTransaction(LockID lock, LockLevel level) throws AbortedOperationException;
->>>>>>> 98978d0d
-}
+/*
+ * All content copyright (c) 2003-2008 Terracotta, Inc., except as may otherwise be noted in a separate copyright
+ * notice. All rights reserved.
+ */
+package com.tc.object.bytecode;
+
+import com.tc.abortable.AbortableOperationManager;
+import com.tc.abortable.AbortedOperationException;
+import com.tc.cluster.DsoCluster;
+import com.tc.exception.TCClassNotFoundException;
+import com.tc.logging.TCLogger;
+import com.tc.management.TunneledDomainUpdater;
+import com.tc.net.GroupID;
+import com.tc.object.InterestDestination;
+import com.tc.object.InterestType;
+import com.tc.object.ObjectID;
+import com.tc.object.TCObject;
+import com.tc.object.loaders.ClassProvider;
+import com.tc.object.locks.LockID;
+import com.tc.object.locks.LockLevel;
+import com.tc.object.locks.TerracottaLocking;
+import com.tc.object.metadata.MetaDataDescriptor;
+import com.tc.object.tx.TransactionCompleteListener;
+import com.tc.operatorevent.TerracottaOperatorEvent.EventSubsystem;
+import com.tc.operatorevent.TerracottaOperatorEvent.EventType;
+import com.tc.platform.PlatformService;
+import com.tc.properties.TCProperties;
+import com.tc.search.SearchQueryResults;
+import com.terracottatech.search.NVPair;
+
+import java.lang.reflect.Field;
+import java.util.List;
+import java.util.Set;
+import java.util.concurrent.CountDownLatch;
+
+import javax.management.MBeanServer;
+
+/**
+ * The Manager interface
+ */
+public interface Manager extends TerracottaLocking {
+
+  /** This class's class path: com/tc/object/bytecode/Manager */
+  public static final String CLASS = "com/tc/object/bytecode/Manager";
+  /** Bytecode type definition for this class */
+  public static final String TYPE  = "L" + CLASS + ";";
+
+  /**
+   * Determine whether this class is physically instrumented
+   * 
+   * @param clazz Class
+   * @return True if physically instrumented
+   */
+  public boolean isPhysicallyInstrumented(Class clazz);
+
+  /**
+   * Initialize the Manager
+   */
+  public void init();
+
+  /**
+   * Stop the manager
+   */
+  public void stop();
+
+  /**
+   * Look up or create a new root object
+   * 
+   * @param name Root name
+   * @param object Root object to use if none exists yet
+   * @return The root object actually used, may or may not == object
+   * @throws AbortedOperationException
+   */
+  public Object lookupOrCreateRoot(String name, Object object);
+
+  /**
+   * Look up or create a new root object in the particular group
+   * 
+   * @param name Root name
+   * @param object Root object to use if none exists yet
+   * @param gid group id
+   * @return The root object actually used, may or may not == object
+   * @throws AbortedOperationException
+   */
+  public Object lookupOrCreateRoot(final String name, final Object object, GroupID gid);
+
+  /**
+   * Look up a new root object in the particular group
+   * 
+   * @param name Root name
+   * @param gid group id
+   * @return The root object actually used, may or may not == object
+   * @throws AbortedOperationException
+   */
+  public Object lookupRoot(final String name, GroupID gid);
+
+  /**
+   * Look up or create a new root object. Objects faulted in to arbitrary depth.
+   * 
+   * @param name Root name
+   * @param obj Root object to use if none exists yet
+   * @return The root object actually used, may or may not == object
+   * @throws AbortedOperationException
+   */
+  public Object lookupOrCreateRootNoDepth(String name, Object obj) throws AbortedOperationException;
+
+  /**
+   * Create or replace root, typically used for replaceable roots.
+   * 
+   * @param rootName Root name
+   * @param object Root object
+   * @return Root object used
+   * @throws AbortedOperationException
+   */
+  public Object createOrReplaceRoot(String rootName, Object object) throws AbortedOperationException;
+
+  /**
+   * Look up object by ID, faulting into the JVM if necessary
+   * 
+   * @param id Object identifier
+   * @return The actual object
+   * @throws AbortedOperationException
+   */
+  public Object lookupObject(ObjectID id) throws ClassNotFoundException, AbortedOperationException;
+
+  /**
+   * Prefetch object by ID, faulting into the JVM if necessary, Async lookup and will not cause ObjectNotFoundException
+   * like lookupObject. Non-existent objects are ignored by the server.
+   * 
+   * @param id Object identifier
+   * @throws AbortedOperationException
+   */
+  public void preFetchObject(ObjectID id) throws AbortedOperationException;
+
+  /**
+   * Look up object by ID, faulting into the JVM if necessary, This method also passes the parent Object context so that
+   * more intelligent prefetching is possible at the L2.
+   * 
+   * @param id Object identifier of the object we are looking up
+   * @param parentContext Object identifier of the parent object
+   * @return The actual object
+   * @throws AbortedOperationException
+   * @throws TCClassNotFoundException If a class is not found during faulting
+   */
+  public Object lookupObject(ObjectID id, ObjectID parentContext) throws ClassNotFoundException,
+      AbortedOperationException;
+
+  /**
+   * Find managed object, which may be null
+   * 
+   * @param obj The object instance
+   * @return The TCObject
+   */
+  public TCObject lookupExistingOrNull(Object obj);
+
+  /**
+   * Find or create new TCObject
+   * 
+   * @param obj The object instance
+   * @return The TCObject
+   */
+  public TCObject lookupOrCreate(Object obj);
+
+  public TCObject lookupOrCreate(Object obj, GroupID gid);
+
+  /**
+   * Perform invoke on logical managed object
+   * 
+   * @param object The object
+   * @param methodName The method to call
+   * @param params The parameters to the method
+   */
+  public void logicalInvoke(Object object, String methodName, Object[] params);
+
+  /**
+   * Perform invoke on logical managed object in lock
+   * 
+   * @param object The object
+   * @param lockObject The lock object
+   * @param methodName The method to call
+   * @param params The parameters to the method
+   * @throws AbortedOperationException
+   */
+  public void logicalInvokeWithTransaction(Object object, Object lockObject, String methodName, Object[] params)
+      throws AbortedOperationException;
+
+  /**
+   * Perform distributed method call
+   * 
+   * @param receiver The receiver object
+   * @param method The method to call
+   * @param params The parameter values
+   * @param runOnAllNodes True if should run on all nodes, false just for this node
+   */
+  public boolean distributedMethodCall(Object receiver, String method, Object[] params, boolean runOnAllNodes);
+
+  /**
+   * Commit DMI call
+   */
+  public void distributedMethodCallCommit();
+
+  /**
+   * Lookup root by name
+   * 
+   * @param name Name of root
+   * @return Root object
+   * @throws AbortedOperationException
+   */
+  public Object lookupRoot(String name) throws AbortedOperationException;
+
+  /**
+   * Check whether current context has write access
+   * 
+   * @param context Context object
+   * @throws com.tc.object.util.ReadOnlyException If in read-only transaction
+   */
+  public void checkWriteAccess(Object context);
+
+  /**
+   * @return true if obj is an instance of a {@link com.tc.object.LiteralValues literal type}, e.g., Class, Integer,
+   *         etc.
+   */
+  public boolean isLiteralInstance(Object obj);
+
+  /**
+   * Check whether an object is managed
+   * 
+   * @param object Instance
+   * @return True if managed
+   */
+  public boolean isManaged(Object object);
+
+  /**
+   * @return true if obj is an instance of a {@link com.tc.object.LiteralValues literal type} and is suitable for
+   *         cluster-wide locking,
+   */
+  public boolean isLiteralAutolock(final Object o);
+
+  /**
+   * Retrieve the customer change applicator that was registered for a particular class.
+   * 
+   * @param clazz The class for which the custom change application has to be returned
+   * @return the instance of the custom change applicator; or {@code null} if no custom applicator was registered for
+   *         this class
+   */
+  public Object getChangeApplicator(Class clazz);
+
+  /**
+   * Check whether object is logically instrumented
+   * 
+   * @param object Instance
+   * @return True if logically instrumented
+   */
+  public boolean isLogical(Object object);
+
+  /**
+   * Check whether field is a root
+   * 
+   * @param field Field
+   * @return True if root
+   */
+  public boolean isRoot(Field field);
+
+  /**
+   * Get JVM Client identifier
+   * 
+   * @return Client identifier
+   */
+  public String getClientID();
+
+  /**
+   * Get unique Client identifier
+   * 
+   * @return unique Client identifier
+   */
+  public String getUUID();
+
+  /**
+   * Get the named logger
+   * 
+   * @param loggerName Logger name
+   * @return The logger
+   */
+  public TCLogger getLogger(String loggerName);
+
+  /**
+   * @return TCProperties
+   */
+  public TCProperties getTCProperties();
+
+  /**
+   * Returns true if the field represented by the offset is a portable field, i.e., not static and not dso transient
+   * 
+   * @param pojo Object
+   * @param fieldOffset The index
+   * @return true if the field is portable and false otherwise
+   */
+  public boolean isFieldPortableByOffset(Object pojo, long fieldOffset);
+
+  /**
+   * Get the ClassProvider associated with this Manager
+   */
+  public ClassProvider getClassProvider();
+
+  /**
+   * Get the TunneledDomainUpdater associated with this Manager
+   */
+  public TunneledDomainUpdater getTunneledDomainUpdater();
+
+  /**
+   * Retrieves the DSO cluster instance.
+   * 
+   * @return the DSO cluster instance for this manager
+   */
+  public DsoCluster getDsoCluster();
+
+  /**
+   * Retrieves the MBean server that's used by this Terracotta client
+   * 
+   * @return the MBean server for this client
+   */
+  public MBeanServer getMBeanServer();
+
+  /**
+   * Used by BulkLoad to wait for all current transactions completed
+   * 
+   * @throws AbortedOperationException
+   */
+  public void waitForAllCurrentTransactionsToComplete() throws AbortedOperationException;
+
+  /**
+   * Registers a hook that will be called before shutting down this client
+   */
+  public void registerBeforeShutdownHook(Runnable beforeShutdownHook);
+
+  MetaDataDescriptor createMetaDataDescriptor(String category);
+
+  public SearchQueryResults executeQuery(String cachename, List queryStack, boolean includeKeys, boolean includeValues,
+                                         Set<String> attributeSet, List<NVPair> sortAttributes,
+                                         List<NVPair> aggregators, int maxResults, int batchSize, boolean waitForTxn)
+      throws AbortedOperationException;
+
+  public SearchQueryResults executeQuery(String cachename, List queryStack, Set<String> attributeSet,
+                                         Set<String> groupByAttribues, List<NVPair> sortAttributes,
+                                         List<NVPair> aggregators, int maxResults, int batchSize, boolean waitForTxn)
+      throws AbortedOperationException;
+
+  public NVPair createNVPair(String name, Object value);
+
+  void verifyCapability(String capability);
+
+  void fireOperatorEvent(EventType eventLevel, EventSubsystem subsystem, String eventMessage);
+
+  void stopImmediate();
+
+  void initForTests(CountDownLatch latch);
+
+  public GroupID[] getGroupIDs();
+
+  void lockIDWait(final LockID lock, final long timeout) throws InterruptedException, AbortedOperationException;
+
+  void lockIDNotifyAll(final LockID lock) throws AbortedOperationException;
+
+  void lockIDNotify(final LockID lock) throws AbortedOperationException;
+
+  /**
+   * Register an object with given name if null is mapped currently to the name. Otherwise returns old mapped object.
+   * 
+   * @param name Name to use for registering the object
+   * @param object Object to register
+   * @return the previous value associated with the specified name, or same 'object' if there was no mapping for the
+   *         name
+   */
+  <T> T registerObjectByNameIfAbsent(String name, T object);
+
+  /**
+   * Lookup and return an already registered object by name if it exists, otherwise null.
+   * 
+   * @return lookup and return an already registered object by name if it exists, otherwise null
+   * @throws ClassCastException if a mapping exists for name, but is of different type other than expectedType
+   */
+  <T> T lookupRegisteredObjectByName(String name, Class<T> expectedType);
+
+  void addTransactionCompleteListener(TransactionCompleteListener listener);
+
+  AbortableOperationManager getAbortableOperationManager();
+
+  PlatformService getPlatformService();
+
+  void throttlePutIfNecessary(ObjectID object) throws AbortedOperationException;
+
+  void beginAtomicTransaction(LockID lock, LockLevel level) throws AbortedOperationException;
+
+  void commitAtomicTransaction(LockID lock, LockLevel level) throws AbortedOperationException;
+
+  void registerInterestListener(InterestDestination destination, Set<InterestType> listenTo);
+}